[package]
name = "todos"
version = "0.1.0"
authors = ["Héctor Ramón Jiménez <hector0193@gmail.com>"]
edition = "2021"
publish = false

[dependencies]
<<<<<<< HEAD
iced = { path = "../..", features = ["async-std", "debug", "winit"] }
=======
iced.workspace = true
iced_core.workspace = true
iced.features = ["async-std", "debug", "winit"]

once_cell.workspace = true
>>>>>>> 611ce160
serde = { version = "1.0", features = ["derive"] }
serde_json = "1.0"
uuid = { version = "1.0", features = ["v4", "fast-rng", "serde"] }

[target.'cfg(not(target_arch = "wasm32"))'.dependencies]
async-std.workspace = true
directories-next = "2.0"
tracing-subscriber = "0.3"

[target.'cfg(target_arch = "wasm32")'.dependencies]
iced.workspace = true
iced.features = ["debug", "webgl"]

uuid = { version = "1.0", features = ["js"] }
web-sys = { workspace = true, features = ["Window", "Storage"] }
wasm-timer.workspace = true

[package.metadata.deb]
assets = [
    ["target/release-opt/todos", "usr/bin/iced-todos", "755"],
    ["iced-todos.desktop", "usr/share/applications/", "644"],
]<|MERGE_RESOLUTION|>--- conflicted
+++ resolved
@@ -6,15 +6,11 @@
 publish = false
 
 [dependencies]
-<<<<<<< HEAD
-iced = { path = "../..", features = ["async-std", "debug", "winit"] }
-=======
 iced.workspace = true
 iced_core.workspace = true
 iced.features = ["async-std", "debug", "winit"]
 
 once_cell.workspace = true
->>>>>>> 611ce160
 serde = { version = "1.0", features = ["derive"] }
 serde_json = "1.0"
 uuid = { version = "1.0", features = ["v4", "fast-rng", "serde"] }
