--- conflicted
+++ resolved
@@ -54,7 +54,7 @@
     FilterChanged(Filter),
     TaskMessage(usize, TaskMessage),
     TabPressed { shift: bool },
-    ChangeWindowMode(window::Mode),
+    ToggleFullscreen(window::Mode),
 }
 
 impl Application for Todos {
@@ -165,13 +165,8 @@
                             widget::focus_next()
                         }
                     }
-<<<<<<< HEAD
                     Message::ToggleFullscreen(mode) => {
                         window::change_mode(window::Id::MAIN, mode)
-=======
-                    Message::ChangeWindowMode(mode) => {
-                        window::change_mode(mode)
->>>>>>> 7f8b1760
                     }
                     _ => Command::none(),
                 };
@@ -277,10 +272,10 @@
                     shift: modifiers.shift(),
                 }),
                 (keyboard::KeyCode::Up, keyboard::Modifiers::SHIFT) => {
-                    Some(Message::ChangeWindowMode(window::Mode::Fullscreen))
+                    Some(Message::ToggleFullscreen(window::Mode::Fullscreen))
                 }
                 (keyboard::KeyCode::Down, keyboard::Modifiers::SHIFT) => {
-                    Some(Message::ChangeWindowMode(window::Mode::Windowed))
+                    Some(Message::ToggleFullscreen(window::Mode::Windowed))
                 }
                 _ => None,
             }
