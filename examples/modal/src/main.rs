--- conflicted
+++ resolved
@@ -5,12 +5,9 @@
 use iced::widget::{
     self, button, column, container, horizontal_space, pick_list, row, text,
     text_input,
-<<<<<<< HEAD
-=======
 };
 use iced::{
     Alignment, Application, Command, Element, Length, Settings, Subscription,
->>>>>>> 611ce160
 };
 
 use modal::Modal;
@@ -208,12 +205,8 @@
 }
 
 impl Plan {
-<<<<<<< HEAD
-    pub const ALL: &[Self] = &[Self::Basic, Self::Pro, Self::Enterprise];
-=======
     pub const ALL: &'static [Self] =
         &[Self::Basic, Self::Pro, Self::Enterprise];
->>>>>>> 611ce160
 }
 
 impl fmt::Display for Plan {
