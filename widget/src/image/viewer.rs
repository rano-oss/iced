--- conflicted
+++ resolved
@@ -338,11 +338,7 @@
                         ..Rectangle::with_size(image_size)
                     },
                     [0.0; 4],
-<<<<<<< HEAD
-                )
-=======
                 );
->>>>>>> 611ce160
             });
         });
     }
