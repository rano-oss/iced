//! Decorate content and apply alignment.
use crate::core::alignment::{self, Alignment};
use crate::core::event::{self, Event};
use crate::core::layout;
use crate::core::mouse;
use crate::core::overlay;
use crate::core::renderer;
<<<<<<< HEAD
use crate::core::widget::{self, operation, Id, Operation, Tree};
=======
use crate::core::widget::tree::{self, Tree};
use crate::core::widget::{self, Id, Operation};
>>>>>>> 611ce160
use crate::core::{
    Background, Clipboard, Color, Element, Layout, Length, Padding, Pixels,
    Point, Rectangle, Shell, Size, Vector, Widget,
};
use crate::runtime::Command;

use iced_renderer::core::widget::OperationOutputWrapper;
pub use iced_style::container::{Appearance, StyleSheet};

/// An element decorating some content.
///
/// It is normally used for alignment purposes.
#[allow(missing_debug_implementations)]
pub struct Container<'a, Message, Renderer = crate::Renderer>
where
    Renderer: crate::core::Renderer,
    Renderer::Theme: StyleSheet,
{
    id: Option<Id>,
    padding: Padding,
    width: Length,
    height: Length,
    max_width: f32,
    max_height: f32,
    horizontal_alignment: alignment::Horizontal,
    vertical_alignment: alignment::Vertical,
    style: <Renderer::Theme as StyleSheet>::Style,
    content: Element<'a, Message, Renderer>,
}

impl<'a, Message, Renderer> Container<'a, Message, Renderer>
where
    Renderer: crate::core::Renderer,
    Renderer::Theme: StyleSheet,
{
    /// Creates an empty [`Container`].
    pub fn new<T>(content: T) -> Self
    where
        T: Into<Element<'a, Message, Renderer>>,
    {
        Container {
            id: None,
            padding: Padding::ZERO,
            width: Length::Shrink,
            height: Length::Shrink,
            max_width: f32::INFINITY,
            max_height: f32::INFINITY,
            horizontal_alignment: alignment::Horizontal::Left,
            vertical_alignment: alignment::Vertical::Top,
            style: Default::default(),
            content: content.into(),
        }
    }

    /// Sets the [`Id`] of the [`Container`].
    pub fn id(mut self, id: Id) -> Self {
        self.id = Some(id);
        self
    }

    /// Sets the [`Padding`] of the [`Container`].
    pub fn padding<P: Into<Padding>>(mut self, padding: P) -> Self {
        self.padding = padding.into();
        self
    }

    /// Sets the width of the [`Container`].
    pub fn width(mut self, width: impl Into<Length>) -> Self {
        self.width = width.into();
        self
    }

    /// Sets the height of the [`Container`].
    pub fn height(mut self, height: impl Into<Length>) -> Self {
        self.height = height.into();
        self
    }

    /// Sets the maximum width of the [`Container`].
    pub fn max_width(mut self, max_width: impl Into<Pixels>) -> Self {
        self.max_width = max_width.into().0;
        self
    }

    /// Sets the maximum height of the [`Container`].
    pub fn max_height(mut self, max_height: impl Into<Pixels>) -> Self {
        self.max_height = max_height.into().0;
        self
    }

    /// Sets the content alignment for the horizontal axis of the [`Container`].
    pub fn align_x(mut self, alignment: alignment::Horizontal) -> Self {
        self.horizontal_alignment = alignment;
        self
    }

    /// Sets the content alignment for the vertical axis of the [`Container`].
    pub fn align_y(mut self, alignment: alignment::Vertical) -> Self {
        self.vertical_alignment = alignment;
        self
    }

    /// Centers the contents in the horizontal axis of the [`Container`].
    pub fn center_x(mut self) -> Self {
        self.horizontal_alignment = alignment::Horizontal::Center;
        self
    }

    /// Centers the contents in the vertical axis of the [`Container`].
    pub fn center_y(mut self) -> Self {
        self.vertical_alignment = alignment::Vertical::Center;
        self
    }

    /// Sets the style of the [`Container`].
    pub fn style(
        mut self,
        style: impl Into<<Renderer::Theme as StyleSheet>::Style>,
    ) -> Self {
        self.style = style.into();
        self
    }
}

impl<'a, Message, Renderer> Widget<Message, Renderer>
    for Container<'a, Message, Renderer>
where
    Renderer: crate::core::Renderer,
    Renderer::Theme: StyleSheet,
{
    fn tag(&self) -> tree::Tag {
        self.content.as_widget().tag()
    }

    fn state(&self) -> tree::State {
        self.content.as_widget().state()
    }

    fn children(&self) -> Vec<Tree> {
        self.content.as_widget().children()
    }

    fn diff(&mut self, tree: &mut Tree) {
<<<<<<< HEAD
        tree.diff_children(std::slice::from_mut(&mut self.content))
=======
        self.content.as_widget_mut().diff(tree);
>>>>>>> 611ce160
    }

    fn width(&self) -> Length {
        self.width
    }

    fn height(&self) -> Length {
        self.height
    }

    fn layout(
        &self,
        tree: &mut Tree,
        renderer: &Renderer,
        limits: &layout::Limits,
    ) -> layout::Node {
        layout(
            limits,
            self.width,
            self.height,
            self.max_width,
            self.max_height,
            self.padding,
            self.horizontal_alignment,
            self.vertical_alignment,
            |limits| self.content.as_widget().layout(tree, renderer, limits),
        )
    }

    fn operate(
        &self,
        tree: &mut Tree,
        layout: Layout<'_>,
        renderer: &Renderer,
        operation: &mut dyn Operation<OperationOutputWrapper<Message>>,
    ) {
        operation.container(
            self.id.as_ref(),
            layout.bounds(),
            &mut |operation| {
                self.content.as_widget().operate(
                    tree,
                    layout.children().next().unwrap(),
                    renderer,
                    operation,
                );
            },
        );
    }

    fn on_event(
        &mut self,
        tree: &mut Tree,
        event: Event,
        layout: Layout<'_>,
        cursor: mouse::Cursor,
        renderer: &Renderer,
        clipboard: &mut dyn Clipboard,
        shell: &mut Shell<'_, Message>,
        viewport: &Rectangle,
    ) -> event::Status {
        self.content.as_widget_mut().on_event(
            tree,
            event,
            layout.children().next().unwrap(),
            cursor,
            renderer,
            clipboard,
            shell,
            viewport,
        )
    }

    fn mouse_interaction(
        &self,
        tree: &Tree,
        layout: Layout<'_>,
        cursor: mouse::Cursor,
        viewport: &Rectangle,
        renderer: &Renderer,
    ) -> mouse::Interaction {
        self.content.as_widget().mouse_interaction(
            tree,
            layout.children().next().unwrap(),
            cursor,
            viewport,
            renderer,
        )
    }

    fn draw(
        &self,
        tree: &Tree,
        renderer: &mut Renderer,
        theme: &Renderer::Theme,
        renderer_style: &renderer::Style,
        layout: Layout<'_>,
        cursor: mouse::Cursor,
        viewport: &Rectangle,
    ) {
        let style = theme.appearance(&self.style);

<<<<<<< HEAD
        draw_background(renderer, &style, layout.bounds());

        self.content.as_widget().draw(
            &tree.children[0],
            renderer,
            theme,
            &renderer::Style {
                icon_color: style
                    .icon_color
                    .unwrap_or(renderer_style.icon_color),
                text_color: style
                    .text_color
                    .unwrap_or(renderer_style.text_color),
                scale_factor: renderer_style.scale_factor,
            },
            layout.children().next().unwrap(),
            cursor,
            viewport,
        );
=======
        if let Some(viewport) = layout.bounds().intersection(viewport) {
            draw_background(renderer, &style, layout.bounds());

            self.content.as_widget().draw(
                tree,
                renderer,
                theme,
                &renderer::Style {
                    icon_color: style
                        .icon_color
                        .unwrap_or(renderer_style.icon_color),
                    text_color: style
                        .text_color
                        .unwrap_or(renderer_style.text_color),
                    scale_factor: renderer_style.scale_factor,
                },
                layout.children().next().unwrap(),
                cursor,
                &viewport,
            );
        }
>>>>>>> 611ce160
    }

    fn overlay<'b>(
        &'b mut self,
        tree: &'b mut Tree,
        layout: Layout<'_>,
        renderer: &Renderer,
    ) -> Option<overlay::Element<'b, Message, Renderer>> {
        self.content.as_widget_mut().overlay(
            tree,
            layout.children().next().unwrap(),
            renderer,
        )
    }

    #[cfg(feature = "a11y")]
    /// get the a11y nodes for the widget
    fn a11y_nodes(
        &self,
        layout: Layout<'_>,
        state: &Tree,
<<<<<<< HEAD
        p: mouse::Cursor,
    ) -> iced_accessibility::A11yTree {
        let c_layout = layout.children().next().unwrap();
        let c_state = &state.children[0];
        self.content.as_widget().a11y_nodes(c_layout, c_state, p)
=======
        cursor: mouse::Cursor,
    ) -> iced_accessibility::A11yTree {
        let c_layout = layout.children().next().unwrap();
        let c_state = &state.children[0];
        self.content
            .as_widget()
            .a11y_nodes(c_layout, c_state, cursor)
>>>>>>> 611ce160
    }
}

impl<'a, Message, Renderer> From<Container<'a, Message, Renderer>>
    for Element<'a, Message, Renderer>
where
    Message: 'a,
    Renderer: 'a + crate::core::Renderer,
    Renderer::Theme: StyleSheet,
{
    fn from(
        column: Container<'a, Message, Renderer>,
    ) -> Element<'a, Message, Renderer> {
        Element::new(column)
    }
}

/// Computes the layout of a [`Container`].
pub fn layout(
    limits: &layout::Limits,
    width: Length,
    height: Length,
    max_width: f32,
    max_height: f32,
    padding: Padding,
    horizontal_alignment: alignment::Horizontal,
    vertical_alignment: alignment::Vertical,
    layout_content: impl FnOnce(&layout::Limits) -> layout::Node,
) -> layout::Node {
    let limits = limits
        .loose()
        .max_width(max_width)
        .max_height(max_height)
        .width(width)
        .height(height);

    let mut content = layout_content(&limits.pad(padding).loose());
    let padding = padding.fit(content.size(), limits.max());
    let size = limits.pad(padding).resolve(content.size());

    content.move_to(Point::new(padding.left, padding.top));
    content.align(
        Alignment::from(horizontal_alignment),
        Alignment::from(vertical_alignment),
        size,
    );

    layout::Node::with_children(size.pad(padding), vec![content])
}

/// Draws the background of a [`Container`] given its [`Appearance`] and its `bounds`.
pub fn draw_background<Renderer>(
    renderer: &mut Renderer,
    appearance: &Appearance,
    bounds: Rectangle,
) where
    Renderer: crate::core::Renderer,
{
    if appearance.background.is_some() || appearance.border_width > 0.0 {
        renderer.fill_quad(
            renderer::Quad {
                bounds,
                border_radius: appearance.border_radius,
                border_width: appearance.border_width,
                border_color: appearance.border_color,
            },
            appearance
                .background
                .unwrap_or(Background::Color(Color::TRANSPARENT)),
        );
    }
}

/// Produces a [`Command`] that queries the visible screen bounds of the
/// [`Container`] with the given [`Id`].
pub fn visible_bounds(id: Id) -> Command<Option<Rectangle>> {
    struct VisibleBounds {
<<<<<<< HEAD
        target: Id,
=======
        target: widget::Id,
>>>>>>> 611ce160
        depth: usize,
        scrollables: Vec<(Vector, Rectangle, usize)>,
        bounds: Option<Rectangle>,
    }

    impl Operation<Option<Rectangle>> for VisibleBounds {
        fn scrollable(
            &mut self,
<<<<<<< HEAD
            _state: &mut dyn operation::Scrollable,
            _id: Option<&Id>,
=======
            _state: &mut dyn widget::operation::Scrollable,
            _id: Option<&widget::Id>,
>>>>>>> 611ce160
            bounds: Rectangle,
            translation: Vector,
        ) {
            match self.scrollables.last() {
                Some((last_translation, last_viewport, _depth)) => {
                    let viewport = last_viewport
                        .intersection(&(bounds - *last_translation))
                        .unwrap_or(Rectangle::new(Point::ORIGIN, Size::ZERO));

                    self.scrollables.push((
                        translation + *last_translation,
                        viewport,
                        self.depth,
                    ));
                }
                None => {
                    self.scrollables.push((translation, bounds, self.depth));
                }
            }
        }

        fn container(
            &mut self,
<<<<<<< HEAD
            id: Option<&Id>,
=======
            id: Option<&widget::Id>,
>>>>>>> 611ce160
            bounds: Rectangle,
            operate_on_children: &mut dyn FnMut(
                &mut dyn Operation<Option<Rectangle>>,
            ),
        ) {
            if self.bounds.is_some() {
                return;
            }

            if id == Some(&self.target) {
                match self.scrollables.last() {
                    Some((translation, viewport, _)) => {
                        self.bounds =
                            viewport.intersection(&(bounds - *translation));
                    }
                    None => {
                        self.bounds = Some(bounds);
                    }
                }

                return;
            }

            self.depth += 1;

            operate_on_children(self);

            self.depth -= 1;

            match self.scrollables.last() {
                Some((_, _, depth)) if self.depth == *depth => {
                    let _ = self.scrollables.pop();
                }
                _ => {}
            }
        }

        fn finish(&self) -> widget::operation::Outcome<Option<Rectangle>> {
            widget::operation::Outcome::Some(self.bounds)
        }
    }

    Command::widget(VisibleBounds {
        target: id,
        depth: 0,
        scrollables: Vec::new(),
        bounds: None,
    })
}<|MERGE_RESOLUTION|>--- conflicted
+++ resolved
@@ -5,12 +5,8 @@
 use crate::core::mouse;
 use crate::core::overlay;
 use crate::core::renderer;
-<<<<<<< HEAD
-use crate::core::widget::{self, operation, Id, Operation, Tree};
-=======
 use crate::core::widget::tree::{self, Tree};
 use crate::core::widget::{self, Id, Operation};
->>>>>>> 611ce160
 use crate::core::{
     Background, Clipboard, Color, Element, Layout, Length, Padding, Pixels,
     Point, Rectangle, Shell, Size, Vector, Widget,
@@ -154,11 +150,7 @@
     }
 
     fn diff(&mut self, tree: &mut Tree) {
-<<<<<<< HEAD
-        tree.diff_children(std::slice::from_mut(&mut self.content))
-=======
         self.content.as_widget_mut().diff(tree);
->>>>>>> 611ce160
     }
 
     fn width(&self) -> Length {
@@ -261,27 +253,6 @@
     ) {
         let style = theme.appearance(&self.style);
 
-<<<<<<< HEAD
-        draw_background(renderer, &style, layout.bounds());
-
-        self.content.as_widget().draw(
-            &tree.children[0],
-            renderer,
-            theme,
-            &renderer::Style {
-                icon_color: style
-                    .icon_color
-                    .unwrap_or(renderer_style.icon_color),
-                text_color: style
-                    .text_color
-                    .unwrap_or(renderer_style.text_color),
-                scale_factor: renderer_style.scale_factor,
-            },
-            layout.children().next().unwrap(),
-            cursor,
-            viewport,
-        );
-=======
         if let Some(viewport) = layout.bounds().intersection(viewport) {
             draw_background(renderer, &style, layout.bounds());
 
@@ -303,7 +274,6 @@
                 &viewport,
             );
         }
->>>>>>> 611ce160
     }
 
     fn overlay<'b>(
@@ -325,13 +295,6 @@
         &self,
         layout: Layout<'_>,
         state: &Tree,
-<<<<<<< HEAD
-        p: mouse::Cursor,
-    ) -> iced_accessibility::A11yTree {
-        let c_layout = layout.children().next().unwrap();
-        let c_state = &state.children[0];
-        self.content.as_widget().a11y_nodes(c_layout, c_state, p)
-=======
         cursor: mouse::Cursor,
     ) -> iced_accessibility::A11yTree {
         let c_layout = layout.children().next().unwrap();
@@ -339,7 +302,6 @@
         self.content
             .as_widget()
             .a11y_nodes(c_layout, c_state, cursor)
->>>>>>> 611ce160
     }
 }
 
@@ -417,11 +379,7 @@
 /// [`Container`] with the given [`Id`].
 pub fn visible_bounds(id: Id) -> Command<Option<Rectangle>> {
     struct VisibleBounds {
-<<<<<<< HEAD
-        target: Id,
-=======
         target: widget::Id,
->>>>>>> 611ce160
         depth: usize,
         scrollables: Vec<(Vector, Rectangle, usize)>,
         bounds: Option<Rectangle>,
@@ -430,13 +388,8 @@
     impl Operation<Option<Rectangle>> for VisibleBounds {
         fn scrollable(
             &mut self,
-<<<<<<< HEAD
-            _state: &mut dyn operation::Scrollable,
-            _id: Option<&Id>,
-=======
             _state: &mut dyn widget::operation::Scrollable,
             _id: Option<&widget::Id>,
->>>>>>> 611ce160
             bounds: Rectangle,
             translation: Vector,
         ) {
@@ -460,11 +413,7 @@
 
         fn container(
             &mut self,
-<<<<<<< HEAD
-            id: Option<&Id>,
-=======
             id: Option<&widget::Id>,
->>>>>>> 611ce160
             bounds: Rectangle,
             operate_on_children: &mut dyn FnMut(
                 &mut dyn Operation<Option<Rectangle>>,
