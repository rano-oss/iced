--- conflicted
+++ resolved
@@ -255,11 +255,7 @@
         &self,
         layout: Layout<'_>,
         state: &Tree,
-<<<<<<< HEAD
-        p: mouse::Cursor,
-=======
-        cursor: mouse::Cursor,
->>>>>>> 611ce160
+        cursor: mouse::Cursor,
     ) -> iced_accessibility::A11yTree {
         use iced_accessibility::A11yTree;
         A11yTree::join(
@@ -268,11 +264,7 @@
                 .zip(layout.children())
                 .zip(state.children.iter())
                 .map(|((c, c_layout), state)| {
-<<<<<<< HEAD
-                    c.as_widget().a11y_nodes(c_layout, state, p)
-=======
                     c.as_widget().a11y_nodes(c_layout, state, cursor)
->>>>>>> 611ce160
                 }),
         )
     }
