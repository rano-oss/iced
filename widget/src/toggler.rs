--- conflicted
+++ resolved
@@ -1,8 +1,5 @@
 //! Show toggle controls using togglers.
-<<<<<<< HEAD
-=======
 #[cfg(feature = "a11y")]
->>>>>>> 611ce160
 use std::borrow::Cow;
 
 use crate::core::alignment;
@@ -12,19 +9,11 @@
 use crate::core::renderer;
 use crate::core::text;
 use crate::core::touch;
-<<<<<<< HEAD
-use crate::core::widget::Id;
-use crate::core::widget::Tree;
-use crate::core::{
-    id, Alignment, Clipboard, Element, Event, Layout, Length, Pixels,
-    Rectangle, Shell, Widget,
-=======
 use crate::core::widget::tree::{self, Tree};
 use crate::core::widget::{self, Id};
 use crate::core::{
     id, Clipboard, Element, Event, Layout, Length, Pixels, Rectangle, Shell,
     Widget,
->>>>>>> 611ce160
 };
 
 pub use crate::style::toggler::{Appearance, StyleSheet};
@@ -425,11 +414,7 @@
         &self,
         layout: Layout<'_>,
         _state: &Tree,
-<<<<<<< HEAD
-        cursor_position: mouse::Cursor,
-=======
         cursor: mouse::Cursor,
->>>>>>> 611ce160
     ) -> iced_accessibility::A11yTree {
         use iced_accessibility::{
             accesskit::{
@@ -439,11 +424,7 @@
         };
 
         let bounds = layout.bounds();
-<<<<<<< HEAD
-        let is_hovered = cursor_position.is_over(bounds);
-=======
         let is_hovered = cursor.is_over(bounds);
->>>>>>> 611ce160
         let Rectangle {
             x,
             y,
@@ -509,11 +490,7 @@
 
     fn id(&self) -> Option<Id> {
         if self.label.is_some() {
-<<<<<<< HEAD
-            Some(Id(id::Internal::Set(vec![
-=======
             Some(Id(iced_runtime::core::id::Internal::Set(vec![
->>>>>>> 611ce160
                 self.id.0.clone(),
                 self.label_id.clone().unwrap().0,
             ])))
