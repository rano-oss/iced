--- conflicted
+++ resolved
@@ -614,12 +614,7 @@
                                 .find_map(|(target, layout)| {
                                     layout_region(layout, cursor_position)
                                         .map(|region| (target, region))
-<<<<<<< HEAD
-                                })
-                                .next();
-=======
                                 });
->>>>>>> 611ce160
 
                             match dropped_region {
                                 Some(((target, _), region))
