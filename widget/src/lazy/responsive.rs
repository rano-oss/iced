use crate::core::event::{self, Event};
use crate::core::layout::{self, Layout};
use crate::core::mouse;
use crate::core::overlay;
use crate::core::renderer;
use crate::core::widget::tree::{self, Tree};
use crate::core::{
    self, Clipboard, Element, Length, Point, Rectangle, Shell, Size, Vector,
    Widget,
};
use crate::horizontal_space;
use crate::runtime::overlay::Nested;

use iced_renderer::core::widget::{Operation, OperationOutputWrapper};
use ouroboros::self_referencing;
use std::cell::{RefCell, RefMut};
use std::marker::PhantomData;
use std::ops::Deref;

/// A widget that is aware of its dimensions.
///
/// A [`Responsive`] widget will always try to fill all the available space of
/// its parent.
#[allow(missing_debug_implementations)]
pub struct Responsive<'a, Message, Renderer = crate::Renderer> {
    view: Box<dyn Fn(Size) -> Element<'a, Message, Renderer> + 'a>,
    content: RefCell<Content<'a, Message, Renderer>>,
}

impl<'a, Message, Renderer> Responsive<'a, Message, Renderer>
where
    Renderer: core::Renderer,
{
    /// Creates a new [`Responsive`] widget with a closure that produces its
    /// contents.
    ///
    /// The `view` closure will be provided with the current [`Size`] of
    /// the [`Responsive`] widget and, therefore, can be used to build the
    /// contents of the widget in a responsive way.
    pub fn new(
        view: impl Fn(Size) -> Element<'a, Message, Renderer> + 'a,
    ) -> Self {
        Self {
            view: Box::new(view),
            content: RefCell::new(Content {
                size: Size::ZERO,
                layout: None,
                element: Element::new(horizontal_space(0)),
            }),
        }
    }
}

struct Content<'a, Message, Renderer> {
    size: Size,
    layout: Option<layout::Node>,
    element: Element<'a, Message, Renderer>,
}

impl<'a, Message, Renderer> Content<'a, Message, Renderer>
where
    Renderer: core::Renderer,
{
    fn layout(&mut self, tree: &mut Tree, renderer: &Renderer) {
        if self.layout.is_none() {
            self.layout = Some(self.element.as_widget().layout(
                tree,
                renderer,
                &layout::Limits::new(Size::ZERO, self.size),
            ));
        }
    }

    fn update(
        &mut self,
        tree: &mut Tree,
        new_size: Size,
        view: &dyn Fn(Size) -> Element<'a, Message, Renderer>,
    ) {
        if self.size == new_size {
            return;
        }

        self.element = view(new_size);
        self.size = new_size;
        self.layout = None;

        tree.diff(&mut self.element);
    }

    fn resolve<R, T>(
        &mut self,
        tree: &mut Tree,
        renderer: R,
        layout: Layout<'_>,
        view: &dyn Fn(Size) -> Element<'a, Message, Renderer>,
        f: impl FnOnce(
            &mut Tree,
            R,
            Layout<'_>,
            &mut Element<'a, Message, Renderer>,
        ) -> T,
    ) -> T
    where
        R: Deref<Target = Renderer>,
    {
        self.update(tree, layout.bounds().size(), view);
        self.layout(tree, renderer.deref());

        let content_layout = Layout::with_offset(
            layout.position() - Point::ORIGIN,
            self.layout.as_ref().unwrap(),
        );

        f(tree, renderer, content_layout, &mut self.element)
    }
}

struct State {
    tree: RefCell<Tree>,
}

impl<'a, Message, Renderer> Widget<Message, Renderer>
    for Responsive<'a, Message, Renderer>
where
    Renderer: core::Renderer,
{
    fn tag(&self) -> tree::Tag {
        tree::Tag::of::<State>()
    }

    fn state(&self) -> tree::State {
        tree::State::new(State {
            tree: RefCell::new(Tree::empty()),
        })
    }

    fn width(&self) -> Length {
        Length::Fill
    }

    fn height(&self) -> Length {
        Length::Fill
    }

    fn layout(
        &self,
        _tree: &mut Tree,
        _renderer: &Renderer,
        limits: &layout::Limits,
    ) -> layout::Node {
        layout::Node::new(limits.max())
    }

    fn operate(
        &self,
        tree: &mut Tree,
        layout: Layout<'_>,
        renderer: &Renderer,
        operation: &mut dyn Operation<OperationOutputWrapper<Message>>,
    ) {
        let state = tree.state.downcast_mut::<State>();
        let mut content = self.content.borrow_mut();

        content.resolve(
            &mut state.tree.borrow_mut(),
            renderer,
            layout,
            &self.view,
            |tree, renderer, layout, element| {
                element
                    .as_widget()
                    .operate(tree, layout, renderer, operation);
            },
        );
    }

    fn on_event(
        &mut self,
        tree: &mut Tree,
        event: Event,
        layout: Layout<'_>,
        cursor: mouse::Cursor,
        renderer: &Renderer,
        clipboard: &mut dyn Clipboard,
        shell: &mut Shell<'_, Message>,
        viewport: &Rectangle,
    ) -> event::Status {
        let state = tree.state.downcast_mut::<State>();
        let mut content = self.content.borrow_mut();

        let mut local_messages = vec![];
        let mut local_shell = Shell::new(&mut local_messages);

        let status = content.resolve(
            &mut state.tree.borrow_mut(),
            renderer,
            layout,
            &self.view,
            |tree, renderer, layout, element| {
                element.as_widget_mut().on_event(
                    tree,
                    event,
                    layout,
                    cursor,
                    renderer,
                    clipboard,
                    &mut local_shell,
                    viewport,
                )
            },
        );

        if local_shell.is_layout_invalid() {
            content.layout = None;
        }

        shell.merge(local_shell, std::convert::identity);

        status
    }

    fn draw(
        &self,
        tree: &Tree,
        renderer: &mut Renderer,
        theme: &Renderer::Theme,
        style: &renderer::Style,
        layout: Layout<'_>,
        cursor: mouse::Cursor,
        viewport: &Rectangle,
    ) {
        let state = tree.state.downcast_ref::<State>();
        let mut content = self.content.borrow_mut();

        content.resolve(
            &mut state.tree.borrow_mut(),
            renderer,
            layout,
            &self.view,
            |tree, renderer, layout, element| {
                element.as_widget().draw(
                    tree, renderer, theme, style, layout, cursor, viewport,
                );
            },
        );
    }

    fn mouse_interaction(
        &self,
        tree: &Tree,
        layout: Layout<'_>,
        cursor: mouse::Cursor,
        viewport: &Rectangle,
        renderer: &Renderer,
    ) -> mouse::Interaction {
        let state = tree.state.downcast_ref::<State>();
        let mut content = self.content.borrow_mut();

        content.resolve(
            &mut state.tree.borrow_mut(),
            renderer,
            layout,
            &self.view,
            |tree, renderer, layout, element| {
                element
                    .as_widget()
                    .mouse_interaction(tree, layout, cursor, viewport, renderer)
            },
        )
    }

    fn overlay<'b>(
        &'b mut self,
        tree: &'b mut Tree,
        layout: Layout<'_>,
        renderer: &Renderer,
    ) -> Option<overlay::Element<'b, Message, Renderer>> {
        use std::ops::DerefMut;

        let state = tree.state.downcast_ref::<State>();

        let overlay = OverlayBuilder {
            content: self.content.borrow_mut(),
            tree: state.tree.borrow_mut(),
            types: PhantomData,
            overlay_builder: |content: &mut RefMut<'_, Content<'_, _, _>>,
                              tree| {
                content.update(tree, layout.bounds().size(), &self.view);
                content.layout(tree, renderer);

                let Content {
                    element,
                    layout: content_layout_node,
                    ..
                } = content.deref_mut();

                let content_layout = Layout::with_offset(
                    layout.bounds().position() - Point::ORIGIN,
                    content_layout_node.as_ref().unwrap(),
                );

                element
                    .as_widget_mut()
                    .overlay(tree, content_layout, renderer)
                    .map(|overlay| RefCell::new(Nested::new(overlay)))
            },
        }
        .build();

        let has_overlay =
            overlay.with_overlay_maybe(|overlay| overlay.position());

        has_overlay
            .map(|position| overlay::Element::new(position, Box::new(overlay)))
    }

    #[cfg(feature = "a11y")]
    fn a11y_nodes(
        &self,
        layout: Layout<'_>,
        tree: &Tree,
<<<<<<< HEAD

=======
>>>>>>> 611ce160
        cursor_position: mouse::Cursor,
    ) -> iced_accessibility::A11yTree {
        use std::rc::Rc;

        let tree = tree.state.downcast_ref::<Rc<RefCell<Option<Tree>>>>();
        if let Some(tree) = tree.borrow().as_ref() {
            self.content.borrow().element.as_widget().a11y_nodes(
                layout,
                &tree.children[0],
                cursor_position,
            )
        } else {
            iced_accessibility::A11yTree::default()
        }
    }

    fn id(&self) -> Option<core::widget::Id> {
        self.content.borrow().element.as_widget().id()
    }

<<<<<<< HEAD
    fn set_id(&mut self, _id: crate::core::id::Id) {
=======
    fn set_id(&mut self, _id: iced_runtime::core::id::Id) {
>>>>>>> 611ce160
        self.content
            .borrow_mut()
            .element
            .as_widget_mut()
            .set_id(_id);
    }
}

impl<'a, Message, Renderer> From<Responsive<'a, Message, Renderer>>
    for Element<'a, Message, Renderer>
where
    Renderer: core::Renderer + 'a,
    Message: 'a,
{
    fn from(responsive: Responsive<'a, Message, Renderer>) -> Self {
        Self::new(responsive)
    }
}

#[self_referencing]
struct Overlay<'a, 'b, Message, Renderer> {
    content: RefMut<'a, Content<'b, Message, Renderer>>,
    tree: RefMut<'a, Tree>,
    types: PhantomData<Message>,

    #[borrows(mut content, mut tree)]
    #[not_covariant]
    overlay: Option<RefCell<Nested<'this, Message, Renderer>>>,
}

impl<'a, 'b, Message, Renderer> Overlay<'a, 'b, Message, Renderer> {
    fn with_overlay_maybe<T>(
        &self,
        f: impl FnOnce(&mut Nested<'_, Message, Renderer>) -> T,
    ) -> Option<T> {
        self.with_overlay(|overlay| {
            overlay.as_ref().map(|nested| (f)(&mut nested.borrow_mut()))
        })
    }

    fn with_overlay_mut_maybe<T>(
        &mut self,
        f: impl FnOnce(&mut Nested<'_, Message, Renderer>) -> T,
    ) -> Option<T> {
        self.with_overlay_mut(|overlay| {
            overlay.as_mut().map(|nested| (f)(nested.get_mut()))
        })
    }
}

impl<'a, 'b, Message, Renderer> overlay::Overlay<Message, Renderer>
    for Overlay<'a, 'b, Message, Renderer>
where
    Renderer: core::Renderer,
{
    fn layout(
        &mut self,
        renderer: &Renderer,
        bounds: Size,
        position: Point,
        translation: Vector,
    ) -> layout::Node {
        self.with_overlay_maybe(|overlay| {
<<<<<<< HEAD
            overlay.layout(renderer, bounds, position)
=======
            overlay.layout(renderer, bounds, position, translation)
>>>>>>> 611ce160
        })
        .unwrap_or_default()
    }

    fn draw(
        &self,
        renderer: &mut Renderer,
        theme: &Renderer::Theme,
        style: &renderer::Style,
        layout: Layout<'_>,
        cursor: mouse::Cursor,
    ) {
        let _ = self.with_overlay_maybe(|overlay| {
            overlay.draw(renderer, theme, style, layout, cursor);
        });
    }

    fn mouse_interaction(
        &self,
        layout: Layout<'_>,
        cursor: mouse::Cursor,
        viewport: &Rectangle,
        renderer: &Renderer,
    ) -> mouse::Interaction {
        self.with_overlay_maybe(|overlay| {
            overlay.mouse_interaction(layout, cursor, viewport, renderer)
        })
        .unwrap_or_default()
    }

    fn on_event(
        &mut self,
        event: Event,
        layout: Layout<'_>,
        cursor: mouse::Cursor,
        renderer: &Renderer,
        clipboard: &mut dyn Clipboard,
        shell: &mut Shell<'_, Message>,
    ) -> event::Status {
        self.with_overlay_mut_maybe(|overlay| {
            overlay.on_event(event, layout, cursor, renderer, clipboard, shell)
        })
        .unwrap_or(event::Status::Ignored)
    }

    fn is_over(
        &self,
        layout: Layout<'_>,
        renderer: &Renderer,
        cursor_position: Point,
    ) -> bool {
        self.with_overlay_maybe(|overlay| {
            overlay.is_over(layout, renderer, cursor_position)
        })
        .unwrap_or_default()
    }
}<|MERGE_RESOLUTION|>--- conflicted
+++ resolved
@@ -320,10 +320,6 @@
         &self,
         layout: Layout<'_>,
         tree: &Tree,
-<<<<<<< HEAD
-
-=======
->>>>>>> 611ce160
         cursor_position: mouse::Cursor,
     ) -> iced_accessibility::A11yTree {
         use std::rc::Rc;
@@ -344,11 +340,7 @@
         self.content.borrow().element.as_widget().id()
     }
 
-<<<<<<< HEAD
-    fn set_id(&mut self, _id: crate::core::id::Id) {
-=======
     fn set_id(&mut self, _id: iced_runtime::core::id::Id) {
->>>>>>> 611ce160
         self.content
             .borrow_mut()
             .element
@@ -412,11 +404,7 @@
         translation: Vector,
     ) -> layout::Node {
         self.with_overlay_maybe(|overlay| {
-<<<<<<< HEAD
-            overlay.layout(renderer, bounds, position)
-=======
             overlay.layout(renderer, bounds, position, translation)
->>>>>>> 611ce160
         })
         .unwrap_or_default()
     }
