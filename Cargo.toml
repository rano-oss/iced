[package]
name = "iced"
<<<<<<< HEAD
version = "0.10.0"
authors = ["Héctor Ramón Jiménez <hector0193@gmail.com>"]
edition = "2021"
=======
>>>>>>> 611ce160
description = "A cross-platform GUI library inspired by Elm"
version.workspace = true
edition.workspace = true
authors.workspace = true
license.workspace = true
repository.workspace = true
homepage.workspace = true
categories.workspace = true
keywords.workspace = true

[package.metadata.docs.rs]
rustdoc-args = ["--cfg", "docsrs"]
all-features = true

[badges]
maintenance = { status = "actively-developed" }

[features]
# Enable the `wgpu` GPU-accelerated renderer backend
wgpu = ["iced_renderer/wgpu", "iced_widget/wgpu"]
# Enables the `Image` widget
image = ["iced_widget/image", "dep:image"]
# Enables the `Svg` widget
svg = ["iced_widget/svg"]
# Enables the `Canvas` widget
canvas = ["iced_widget/canvas"]
# Enables the `QRCode` widget
qr_code = ["iced_widget/qr_code"]
# Enables lazy widgets
lazy = ["iced_widget/lazy"]
# Enables a debug view in native platforms (press F12)
debug = ["iced_winit?/debug", "iced_sctk?/debug"]
# Enables `tokio` as the `executor::Default` on native platforms
tokio = ["iced_futures/tokio"]
# Enables `async-std` as the `executor::Default` on native platforms
async-std = ["iced_futures/async-std"]
# Enables `smol` as the `executor::Default` on native platforms
smol = ["iced_futures/smol"]
# Enables advanced color conversion via `palette`
palette = ["iced_core/palette"]
# Enables broken "sRGB linear" blending to reproduce color management of the Web
web-colors = ["iced_renderer/web-colors"]
<<<<<<< HEAD
# Enables querying system information
system = ["iced_winit?/system", "iced_sctk?/system"]
=======
# Enables the WebGL backend, replacing WebGPU
webgl = ["iced_renderer/webgl"]
# Enables the syntax `highlighter` module
highlighter = ["iced_highlighter"]
# Enables experimental multi-window support.
multi-window = ["iced_winit?/multi-window"]
>>>>>>> 611ce160
# Enables the advanced module
advanced = []
# Enables the `accesskit` accessibility library
a11y = ["iced_accessibility", "iced_core/a11y", "iced_widget/a11y", "iced_winit?/a11y", "iced_sctk?/a11y"]
# Enables the winit shell. Conflicts with `wayland` and `glutin`.
winit = ["iced_winit", "iced_accessibility?/accesskit_winit"]
<<<<<<< HEAD
# Enables the sctk shell. Conflicts with `winit` and `glutin`.
wayland = ["iced_sctk", "iced_widget/wayland", "iced_accessibility?/accesskit_unix"]
# Enables the sctk with input method support.
wayland_input_method = ["iced_sctk/input_method", "iced_sctk/virtual_keyboard"]
# Enables the sctk with virtual keyboard.
wayland_virtual_keyboard = ["iced_sctk/virtual_keyboard"]
=======
# Enables the sctk shell. COnflicts with `winit` and `glutin`.
wayland = ["iced_sctk", "iced_widget/wayland", "iced_accessibility?/accesskit_unix", "iced_core/wayland"]

[dependencies]
iced_core.workspace = true
iced_futures.workspace = true
iced_renderer.workspace = true
iced_widget.workspace = true
iced_winit.features = ["application"]
iced_winit.workspace = true
iced_winit.optional = true
iced_sctk.workspace = true
iced_sctk.optional = true
iced_highlighter.workspace = true
iced_highlighter.optional = true
iced_accessibility.workspace = true
iced_accessibility.optional = true
thiserror.workspace = true

image.workspace = true
image.optional = true
>>>>>>> 611ce160


[workspace]
members = [
    "core",
    "futures",
    "graphics",
    "runtime",
    "renderer",
    "style",
    "tiny_skia",
    "wgpu",
    "widget",
    "winit",
    "examples/*",
    "accessibility",
    "sctk"
]

<<<<<<< HEAD
[dependencies]
iced_sctk = { path = "./sctk", optional = true }
iced_accessibility = { version = "0.1", path = "accessibility", default-features = false, optional = true }
iced_core = { version = "0.10", path = "core" }
iced_futures = { version = "0.7", path = "futures" }
iced_renderer = { version = "0.1", path = "renderer", default-features = false }
iced_widget = { version = "0.1", path = "widget" }
iced_winit = { version = "0.10", path = "winit", features = ["application"], optional = true }
thiserror = "1"

[dependencies.image_rs]
version = "0.24"
package = "image"
optional = true

[package.metadata.docs.rs]
rustdoc-args = ["--cfg", "docsrs"]
all-features = true

=======
>>>>>>> 611ce160
[profile.release-opt]
inherits = "release"
codegen-units = 1
debug = false
lto = true
incremental = false
opt-level = 3
overflow-checks = false
strip = "debuginfo"

[workspace.package]
version = "0.12.0"
authors = ["Héctor Ramón Jiménez <hector@hecrj.dev>"]
edition = "2021"
license = "MIT"
repository = "https://github.com/iced-rs/iced"
homepage = "https://iced.rs"
categories = ["gui"]
keywords = ["gui", "ui", "graphics", "interface", "widgets"]

[workspace.dependencies]
iced = { version = "0.12", path = "." }
iced_core = { version = "0.12", path = "core" }
iced_futures = { version = "0.12", path = "futures" }
iced_graphics = { version = "0.12", path = "graphics" }
iced_highlighter = { version = "0.12", path = "highlighter" }
iced_renderer = { version = "0.12", path = "renderer" }
iced_runtime = { version = "0.12", path = "runtime" }
iced_style = { version = "0.12", path = "style" }
iced_tiny_skia = { version = "0.12", path = "tiny_skia" }
iced_wgpu = { version = "0.12", path = "wgpu" }
iced_widget = { version = "0.12", path = "widget" }
iced_winit = { version = "0.12", path = "winit", features = ["application"] }
iced_sctk = { version = "0.1", path = "sctk" }
iced_accessibility = { version = "0.1", path = "accessibility" }

async-std = "1.0"
bitflags = "1.0"
bytemuck = { version = "1.0", features = ["derive"] }
cosmic-text = { git = "https://github.com/pop-os/cosmic-text.git", branch = "refactor" }
futures = "0.3"
glam = "0.24"
glyphon = { git = "https://github.com/jackpot51/glyphon.git", branch = "refactor" }
guillotiere = "0.6"
half = "2.2"
image = "0.24"
instant = "0.1"
kamadak-exif = "0.5"
kurbo = "0.9"
log = "0.4"
lyon = "1.0"
lyon_path = "1.0"
num-traits = "0.2"
once_cell = "1.0"
ouroboros = "0.17"
palette = "0.7"
qrcode = { version = "0.12", default-features = false }
raw-window-handle = "0.5"
resvg = "0.37"
rustc-hash = "1.0"
sctk = { package = "smithay-client-toolkit", git = "https://github.com/smithay/client-toolkit", rev = "2e9bf9f" }
smol = "1.0"
softbuffer = { git = "https://github.com/pop-os/softbuffer", tag = "v0.3-cosmic" } 
syntect = "5.1"
sysinfo = "0.28"
thiserror = "1.0"
tiny-skia = "0.11"
tokio = "1.0"
tracing = "0.1"
xxhash-rust = { version = "0.8", features = ["xxh3"] }
unicode-segmentation = "1.0"
wasm-bindgen-futures = "0.4"
wasm-timer = "0.2"
wayland-protocols = { version = "0.31.0", features = [ "staging"]}
web-sys = "=0.3.64"
wgpu = "0.18"
winapi = "0.3"
window_clipboard = "0.3"
[workspace.dependencies.winit]
git = "https://github.com/pop-os/winit.git"
branch = "master"<|MERGE_RESOLUTION|>--- conflicted
+++ resolved
@@ -1,11 +1,5 @@
 [package]
 name = "iced"
-<<<<<<< HEAD
-version = "0.10.0"
-authors = ["Héctor Ramón Jiménez <hector0193@gmail.com>"]
-edition = "2021"
-=======
->>>>>>> 611ce160
 description = "A cross-platform GUI library inspired by Elm"
 version.workspace = true
 edition.workspace = true
@@ -48,33 +42,24 @@
 palette = ["iced_core/palette"]
 # Enables broken "sRGB linear" blending to reproduce color management of the Web
 web-colors = ["iced_renderer/web-colors"]
-<<<<<<< HEAD
-# Enables querying system information
-system = ["iced_winit?/system", "iced_sctk?/system"]
-=======
 # Enables the WebGL backend, replacing WebGPU
 webgl = ["iced_renderer/webgl"]
 # Enables the syntax `highlighter` module
 highlighter = ["iced_highlighter"]
 # Enables experimental multi-window support.
 multi-window = ["iced_winit?/multi-window"]
->>>>>>> 611ce160
 # Enables the advanced module
 advanced = []
 # Enables the `accesskit` accessibility library
 a11y = ["iced_accessibility", "iced_core/a11y", "iced_widget/a11y", "iced_winit?/a11y", "iced_sctk?/a11y"]
 # Enables the winit shell. Conflicts with `wayland` and `glutin`.
 winit = ["iced_winit", "iced_accessibility?/accesskit_winit"]
-<<<<<<< HEAD
 # Enables the sctk shell. Conflicts with `winit` and `glutin`.
-wayland = ["iced_sctk", "iced_widget/wayland", "iced_accessibility?/accesskit_unix"]
+wayland = ["iced_sctk", "iced_widget/wayland", "iced_accessibility?/accesskit_unix", "iced_core/wayland"]
 # Enables the sctk with input method support.
-wayland_input_method = ["iced_sctk/input_method", "iced_sctk/virtual_keyboard"]
+wayland_input_method = ["iced_sctk/input_method"]
 # Enables the sctk with virtual keyboard.
 wayland_virtual_keyboard = ["iced_sctk/virtual_keyboard"]
-=======
-# Enables the sctk shell. COnflicts with `winit` and `glutin`.
-wayland = ["iced_sctk", "iced_widget/wayland", "iced_accessibility?/accesskit_unix", "iced_core/wayland"]
 
 [dependencies]
 iced_core.workspace = true
@@ -94,7 +79,6 @@
 
 image.workspace = true
 image.optional = true
->>>>>>> 611ce160
 
 
 [workspace]
@@ -114,28 +98,6 @@
     "sctk"
 ]
 
-<<<<<<< HEAD
-[dependencies]
-iced_sctk = { path = "./sctk", optional = true }
-iced_accessibility = { version = "0.1", path = "accessibility", default-features = false, optional = true }
-iced_core = { version = "0.10", path = "core" }
-iced_futures = { version = "0.7", path = "futures" }
-iced_renderer = { version = "0.1", path = "renderer", default-features = false }
-iced_widget = { version = "0.1", path = "widget" }
-iced_winit = { version = "0.10", path = "winit", features = ["application"], optional = true }
-thiserror = "1"
-
-[dependencies.image_rs]
-version = "0.24"
-package = "image"
-optional = true
-
-[package.metadata.docs.rs]
-rustdoc-args = ["--cfg", "docsrs"]
-all-features = true
-
-=======
->>>>>>> 611ce160
 [profile.release-opt]
 inherits = "release"
 codegen-units = 1
