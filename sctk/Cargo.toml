[package]
name = "iced_sctk"
version = "0.1.0"
edition = "2021"

# See more keys and their definitions at https://doc.rust-lang.org/cargo/reference/manifest.html

[features]
debug = ["iced_runtime/debug"]
system = ["sysinfo"]
application = []
a11y = ["iced_accessibility", "iced_runtime/a11y"]
<<<<<<< HEAD
clipboard = ["smithay-clipboard"]
input_method = ["calloop", "xkbcommon/wayland", "bytemuck", "pkg-config", 
  "xkeysym/bytemuck", "wayland-protocols-misc/client", "log", "tempfile"]
virtual_keyboard = ["wayland-protocols-misc/client"]
=======
clipboard = []
>>>>>>> 1d9bb7fd

[dependencies]
tracing = "0.1"
thiserror = "1.0"
sctk.workspace = true
wayland-protocols.workspace = true
<<<<<<< HEAD
wayland-protocols-misc.workspace = true
=======
window_clipboard.workspace = true
>>>>>>> 1d9bb7fd
# sctk = { package = "smithay-client-toolkit", path = "../../fork/client-toolkit/" }
raw-window-handle = "0.6"
enum-repr = "0.2"
futures = "0.3"
wayland-backend = {version = "0.3.1", features = ["client_system"]}
float-cmp = "0.9"
xkbcommon-dl = "0.4.1"
xkbcommon = { version = "0.7", features = ["wayland"] }
itertools = "0.12"
xkeysym = "0.2.0"
lazy_static = "1.4.0"
bytemuck = { version = "1.14.0", optional = true }
calloop = { version = "0.12.3", optional = true }
tempfile = { version = "3.8.1", optional = true }
log = { version = "0.4", optional = true }

[build-dependencies]
pkg-config = { version = "0.3", optional = true }

[dependencies.iced_runtime]
path = "../runtime"
features = ["wayland", "multi-window"]

[dependencies.iced_style]
path = "../style"

[dependencies.iced_graphics]
path = "../graphics"

[dependencies.iced_futures]
path = "../futures"

[dependencies.sysinfo]
version = "0.28"
optional = true

[dependencies.iced_accessibility]
path = "../accessibility"
optional = true
features = ["accesskit_unix"]<|MERGE_RESOLUTION|>--- conflicted
+++ resolved
@@ -10,25 +10,18 @@
 system = ["sysinfo"]
 application = []
 a11y = ["iced_accessibility", "iced_runtime/a11y"]
-<<<<<<< HEAD
-clipboard = ["smithay-clipboard"]
 input_method = ["calloop", "xkbcommon/wayland", "bytemuck", "pkg-config", 
   "xkeysym/bytemuck", "wayland-protocols-misc/client", "log", "tempfile"]
 virtual_keyboard = ["wayland-protocols-misc/client"]
-=======
 clipboard = []
->>>>>>> 1d9bb7fd
 
 [dependencies]
 tracing = "0.1"
 thiserror = "1.0"
 sctk.workspace = true
 wayland-protocols.workspace = true
-<<<<<<< HEAD
 wayland-protocols-misc.workspace = true
-=======
 window_clipboard.workspace = true
->>>>>>> 1d9bb7fd
 # sctk = { package = "smithay-client-toolkit", path = "../../fork/client-toolkit/" }
 raw-window-handle = "0.6"
 enum-repr = "0.2"
