#[cfg(feature = "a11y")]
use crate::sctk_event::ActionRequestEvent;
use crate::{
    clipboard::Clipboard,
    commands::{layer_surface::get_layer_surface, window::get_window},
    dpi::{LogicalPosition, PhysicalPosition},
    error::{self, Error},
    event_loop::{
        control_flow::ControlFlow, proxy, state::SctkState, SctkEventLoop,
    },
    sctk_event::{
        DataSourceEvent, IcedSctkEvent, KeyboardEventVariant,
        LayerSurfaceEventVariant, PopupEventVariant, SctkEvent, StartCause,
    },
    settings,
};
#[cfg(feature = "input_method")]
use crate::{
    commands::input_method::get_input_method_popup,
    sctk_event::{
        InputMethodEventVariant, InputMethodKeyboardEventVariant, 
        keysym_to_vkey_location   
    },
};
#[cfg(feature = "input_method")]
use iced_futures::core::event::{wayland, PlatformSpecific};
#[cfg(feature = "input_method")]
use iced_runtime::command::platform_specific::wayland::input_method_popup;
use float_cmp::{approx_eq, F32Margin, F64Margin};
use futures::{channel::mpsc, task, Future, FutureExt, StreamExt};
#[cfg(feature = "a11y")]
use iced_accessibility::{
    accesskit::{NodeBuilder, NodeId},
    A11yId, A11yNode,
};
use iced_futures::{
    core::{
        event::{Event as CoreEvent, Status},
        layout::Limits,
        mouse,
        renderer::Style,
        time::Instant,
        widget::{
            operation::{self, OperationWrapper},
            tree, Operation, Tree,
        },
        Widget,
    },
    Executor, Runtime, Subscription,
};
use tracing::error;

use sctk::{
    reexports::client::{protocol::wl_surface::WlSurface, Proxy, QueueHandle},
    seat::{keyboard::Modifiers, pointer::PointerEventKind},
};
use std::{
    collections::HashMap, hash::Hash, marker::PhantomData, os::raw::c_void,
    ptr::NonNull, time::Duration,
};
use wayland_backend::client::ObjectId;
use wayland_protocols::wp::viewporter::client::wp_viewport::WpViewport;

use iced_graphics::{compositor, Compositor, Viewport};
use iced_runtime::{
    clipboard,
    command::{
        self,
        platform_specific::{
            self,
            wayland::{data_device::DndIcon, popup},
        },
    },
    core::{mouse::Interaction, Color, Point, Size},
    multi_window::Program,
    system, user_interface,
    window::Id as SurfaceId,
    Command, Debug, UserInterface,
};
use iced_style::application::{self, StyleSheet};
use itertools::Itertools;
use raw_window_handle::{
    DisplayHandle, HandleError, HasDisplayHandle, HasWindowHandle,
    RawDisplayHandle, RawWindowHandle, WaylandDisplayHandle,
    WaylandWindowHandle, WindowHandle,
};
use std::mem::ManuallyDrop;

use crate::subsurface_widget::{SubsurfaceInstance, SubsurfaceState};

pub enum Event<Message> {
    /// A normal sctk event
    SctkEvent(IcedSctkEvent<Message>),
    /// TODO
    // (maybe we should also allow users to listen/react to those internal messages?)
    /// Input Method requests from client
    #[cfg(feature = "input_method")]
    InputMethod(platform_specific::wayland::input_method::Action<Message>),
    /// Input Method Popup requests from client
    #[cfg(feature = "input_method")]
    InputMethodPopup(
        platform_specific::wayland::input_method_popup::Action<Message>,
    ),
    /// layer surface requests from the client
    LayerSurface(platform_specific::wayland::layer_surface::Action<Message>),
    /// window requests from the client
    Window(platform_specific::wayland::window::Action<Message>),
    /// popup requests from the client
    Popup(platform_specific::wayland::popup::Action<Message>),
    /// data device requests from the client
    DataDevice(platform_specific::wayland::data_device::Action<Message>),
    /// xdg-activation request from the client
    Activation(platform_specific::wayland::activation::Action<Message>),
    /// data session lock requests from the client
    SessionLock(platform_specific::wayland::session_lock::Action<Message>),
    /// virtual Keyboard requests from the client
    #[cfg(feature = "virtual_keyboard")]
    VirtualKeyboard(
        platform_specific::wayland::virtual_keyboard::Action<Message>,
    ),
    /// request sctk to set the cursor of the active pointer
    SetCursor(Interaction),
    /// Application Message
    Message(Message),
}

pub struct IcedSctkState;

#[derive(Debug, Clone)]
pub struct SurfaceDisplayWrapper {
    backend: wayland_backend::client::Backend,
    wl_surface: WlSurface,
}

impl HasDisplayHandle for SurfaceDisplayWrapper {
    fn display_handle(&self) -> Result<DisplayHandle, HandleError> {
        let ptr = self.backend.display_ptr() as *mut c_void;
        let Some(ptr) = NonNull::new(ptr) else {
            return Err(HandleError::Unavailable);
        };
        let display_handle = WaylandDisplayHandle::new(ptr);
        Ok(unsafe {
            DisplayHandle::borrow_raw(RawDisplayHandle::Wayland(display_handle))
        })
    }
}

impl HasWindowHandle for SurfaceDisplayWrapper {
    fn window_handle(&self) -> Result<WindowHandle, HandleError> {
        let ptr = self.wl_surface.id().as_ptr() as *mut c_void;
        let Some(ptr) = NonNull::new(ptr) else {
            return Err(HandleError::Unavailable);
        };
        let window_handle = WaylandWindowHandle::new(ptr);
        Ok(unsafe {
            WindowHandle::borrow_raw(RawWindowHandle::Wayland(window_handle))
        })
    }
}

/// An interactive, native, cross-platform, multi-windowed application.
///
/// This trait is the main entrypoint of multi-window Iced. Once implemented, you can run
/// your GUI application by simply calling [`run`]. It will run in
/// its own window.
///
/// An [`Application`] can execute asynchronous actions by returning a
/// [`Command`] in some of its methods.
///
/// When using an [`Application`] with the `debug` feature enabled, a debug view
/// can be toggled by pressing `F12`.
pub trait Application: Program
where
    Self::Theme: StyleSheet,
{
    /// The data needed to initialize your [`Application`].
    type Flags;

    /// Initializes the [`Application`] with the flags provided to
    /// [`run`] as part of the [`Settings`].
    ///
    /// Here is where you should return the initial state of your app.
    ///
    /// Additionally, you can return a [`Command`] if you need to perform some
    /// async action in the background on startup. This is useful if you want to
    /// load state from a file, perform an initial HTTP request, etc.
    fn new(flags: Self::Flags) -> (Self, Command<Self::Message>);

    /// Returns the current title of the [`Application`].
    ///
    /// This title can be dynamic! The runtime will automatically update the
    /// title of your application when necessary.
    fn title(&self, window: SurfaceId) -> String;

    /// Returns the current `Theme` of the [`Application`].
    fn theme(&self, window: SurfaceId) -> Self::Theme;

    /// Returns the `Style` variation of the `Theme`.
    fn style(&self) -> <Self::Theme as StyleSheet>::Style {
        Default::default()
    }

    /// Returns the event `Subscription` for the current state of the
    /// application.
    ///
    /// The messages produced by the `Subscription` will be handled by
    /// [`update`](#tymethod.update).
    ///
    /// A `Subscription` will be kept alive as long as you keep returning it!
    ///
    /// By default, it returns an empty subscription.
    fn subscription(&self) -> Subscription<Self::Message> {
        Subscription::none()
    }

    /// Returns the scale factor of the window of the [`Application`].
    ///
    /// It can be used to dynamically control the size of the UI at runtime
    /// (i.e. zooming).
    ///
    /// For instance, a scale factor of `2.0` will make widgets twice as big,
    /// while a scale factor of `0.5` will shrink them to half their size.
    ///
    /// By default, it returns `1.0`.
    #[allow(unused_variables)]
    fn scale_factor(&self, window: SurfaceId) -> f64 {
        1.0
    }
}

/// Runs an [`Application`] with an executor, compositor, and the provided
/// settings.
pub fn run<A, E, C>(
    settings: settings::Settings<A::Flags>,
    compositor_settings: C::Settings,
) -> Result<(), error::Error>
where
    A: Application + 'static,
    E: Executor + 'static,
    C: Compositor<Renderer = A::Renderer> + 'static,
    <A as Program>::Theme: StyleSheet,
{
    let mut debug = Debug::new();
    debug.startup_started();

    let exit_on_close_request = settings.exit_on_close_request;

    let mut event_loop = SctkEventLoop::<A::Message>::new(&settings)
        .expect("Failed to initialize the event loop");

    let (runtime, ev_proxy) = {
        let ev_proxy = event_loop.proxy();
        let executor = E::new().map_err(Error::ExecutorCreationFailed)?;

        (Runtime::new(executor, ev_proxy.clone()), ev_proxy)
    };

    let (application, init_command) = {
        let flags = settings.flags;

        runtime.enter(|| A::new(flags))
    };

    let init_command = match settings.surface {
        settings::InitialSurface::LayerSurface(b) => {
            Command::batch(vec![init_command, get_layer_surface(b)])
        }
        settings::InitialSurface::XdgWindow(b) => {
            Command::batch(vec![init_command, get_window(b)])
        }
        settings::InitialSurface::None => init_command,
        #[cfg(feature = "input_method")]
        settings::InitialSurface::InputMethodPopup(b) => 
            Command::batch(vec![init_command, get_input_method_popup(b)]),
    };
    let wl_surface = event_loop
        .state
        .compositor_state
        .create_surface(&event_loop.state.queue_handle);

    // let (display, context, config, surface) = init_egl(&wl_surface, 100, 100);
    let backend = event_loop
        .wayland_dispatcher
        .as_source_ref()
        .connection()
        .backend();
    let qh = event_loop.state.queue_handle.clone();
    let wrapper = SurfaceDisplayWrapper {
        backend: backend.clone(),
        wl_surface,
    };

    #[allow(unsafe_code)]
    let compositor = C::new(compositor_settings, wrapper.clone()).unwrap();
    let renderer = compositor.create_renderer();

    let auto_size_surfaces = HashMap::new();

    let surface_ids = Default::default();

    let (mut sender, receiver) = mpsc::unbounded::<IcedSctkEvent<A::Message>>();
    let (control_sender, mut control_receiver) = mpsc::unbounded();

    let mut instance = Box::pin(run_instance::<A, E, C>(
        application,
        compositor,
        renderer,
        runtime,
        ev_proxy,
        debug,
        receiver,
        control_sender,
        surface_ids,
        auto_size_surfaces,
        // display,
        // context,
        // config,
        backend,
        init_command,
        exit_on_close_request,
        qh,
        settings.control_flow_timeout,
    ));

    let mut context = task::Context::from_waker(task::noop_waker_ref());

    let _ = event_loop.run_return(move |event, _, control_flow| {
        if let ControlFlow::ExitWithCode(_) = control_flow {
            return;
        }

        sender.start_send(event).expect("Failed to send event");

        let poll = instance.as_mut().poll(&mut context);

        match poll {
            task::Poll::Pending => {
                if let Ok(Some(flow)) = control_receiver.try_next() {
                    *control_flow = flow
                }
            }
            task::Poll::Ready(_) => {
                *control_flow = ControlFlow::ExitWithCode(1)
            }
        };
    });

    Ok(())
}

fn subscription_map<A, E, C>(e: A::Message) -> Event<A::Message>
where
    A: Application + 'static,
    E: Executor + 'static,
    C: Compositor<Renderer = A::Renderer> + 'static,
    <A as Program>::Theme: StyleSheet,
{
    Event::SctkEvent(IcedSctkEvent::UserEvent(e))
}

// XXX Ashley careful, A, E, C must be exact same as in update, or the subscription map type will have a different hash
async fn run_instance<A, E, C>(
    mut application: A,
    mut compositor: C,
    mut renderer: A::Renderer,
    mut runtime: Runtime<E, proxy::Proxy<Event<A::Message>>, Event<A::Message>>,
    mut ev_proxy: proxy::Proxy<Event<A::Message>>,
    mut debug: Debug,
    mut receiver: mpsc::UnboundedReceiver<IcedSctkEvent<A::Message>>,
    mut control_sender: mpsc::UnboundedSender<ControlFlow>,
    mut surface_ids: HashMap<ObjectId, SurfaceIdWrapper>,
    mut auto_size_surfaces: HashMap<SurfaceIdWrapper, (u32, u32, Limits, bool)>,
    backend: wayland_backend::client::Backend,
    init_command: Command<A::Message>,
    exit_on_close_request: bool,
    queue_handle: QueueHandle<SctkState<<A as Program>::Message>>,
    wait: Option<Duration>,
) -> Result<(), Error>
where
    A: Application + 'static,
    E: Executor + 'static,
    C: Compositor<Renderer = A::Renderer> + 'static,
    <A as Program>::Theme: StyleSheet,
{
    let mut cache = user_interface::Cache::default();

    let mut states: HashMap<SurfaceId, State<A, C>> = HashMap::new();
    let mut interfaces = ManuallyDrop::new(HashMap::new());
    let mut simple_clipboard = Clipboard::unconnected();

    let mut subsurface_state = None::<SubsurfaceState<A::Message>>;

    {
        run_command(
            &application,
            &mut cache,
            None::<&State<A, C>>,
            &mut renderer,
            init_command,
            &mut runtime,
            &mut ev_proxy,
            &mut debug,
            || compositor.fetch_information(),
            &mut auto_size_surfaces,
            &mut Vec::new(),
            &mut simple_clipboard,
        );
    }
    runtime.track(
        application
            .subscription()
            .map(subscription_map::<A, E, C>)
            .into_recipes(),
    );

    let mut mouse_interaction = Interaction::default();
    let mut sctk_events: Vec<SctkEvent> = Vec::new();
    #[cfg(feature = "a11y")]
    let mut a11y_events: Vec<crate::sctk_event::ActionRequestEvent> =
        Vec::new();
    #[cfg(feature = "a11y")]
    let mut a11y_enabled = false;
    #[cfg(feature = "a11y")]
    let mut adapters: HashMap<
        SurfaceId,
        crate::event_loop::adapter::IcedSctkAdapter,
    > = HashMap::new();

    let mut messages: Vec<A::Message> = Vec::new();
    #[cfg(feature = "a11y")]
    let mut commands: Vec<Command<A::Message>> = Vec::new();
    let mut redraw_pending = false;

    debug.startup_finished();

    // let mut current_context_window = init_id_inner;

    let mut kbd_surface_id: Option<ObjectId> = None;
    let mut mods: Modifiers = Modifiers::default();
    let mut destroyed_surface_ids: HashMap<ObjectId, SurfaceIdWrapper> =
        Default::default();

    'main: while let Some(event) = receiver.next().await {
        match event {
            IcedSctkEvent::NewEvents(start_cause) => {
                redraw_pending = matches!(
                    start_cause,
                    StartCause::Init
                        | StartCause::Poll
                        | StartCause::ResumeTimeReached { .. }
                );
            }
            IcedSctkEvent::UserEvent(message) => {
                messages.push(message);
            }
            IcedSctkEvent::SctkEvent(event) => {
                sctk_events.push(event.clone());
                match event {
                    SctkEvent::SeatEvent { .. } => {} // TODO Ashley: handle later possibly if multiseat support is wanted
                    SctkEvent::PointerEvent {
                        variant,
                        ..
                    } => {
                        let (state, _native_id) = match surface_ids
                            .get(&variant.surface.id())
                            .and_then(|id| states.get_mut(&id.inner()).map(|state| (state, id)))
                        {
                            Some(s) => s,
                            None => continue,
                        };
                        match variant.kind {
                            PointerEventKind::Enter { .. } => {
                                state.set_cursor_position(Some(LogicalPosition { x: variant.position.0, y: variant.position.1 }));
                            }
                            PointerEventKind::Leave { .. } => {
                                state.set_cursor_position(None);
                            }
                            PointerEventKind::Motion { .. } => {
                                state.set_cursor_position(Some(LogicalPosition { x: variant.position.0, y: variant.position.1 }));
                            }
                            PointerEventKind::Press { .. }
                            | PointerEventKind::Release { .. }
                            | PointerEventKind::Axis { .. } => {}
                        }
                    }
                    SctkEvent::KeyboardEvent { variant, .. } => match variant {
                        KeyboardEventVariant::Leave(_) => {
                            kbd_surface_id.take();
                        }
                        KeyboardEventVariant::Enter(object_id) => {
                            kbd_surface_id.replace(object_id.id());
                        }
                        KeyboardEventVariant::Press(_)
                        | KeyboardEventVariant::Release(_)
                        | KeyboardEventVariant::Repeat(_) => {}
                        KeyboardEventVariant::Modifiers(mods) => {
                            if let Some(state) = kbd_surface_id
                                .as_ref()
                                .and_then(|id| surface_ids.get(id))
                                .and_then(|id| states.get_mut(&id.inner()))
                            {
                                state.modifiers = mods;
                            }
                        }
                    },
                    #[cfg(feature = "input_method")]
                    SctkEvent::InputMethodEvent { variant } => 
                    match variant {
                        InputMethodEventVariant::Activate => {
                            runtime.broadcast(
                                iced_runtime::core::Event::PlatformSpecific(
                                    PlatformSpecific::Wayland(
                                        wayland::Event::InputMethod(
                                            wayland::InputMethodEvent::Activate
                                        )
                                    )
                                ),
                                Status::Ignored
                            )
                        },
                        InputMethodEventVariant::Deactivate => {
                            runtime.broadcast(
                                iced_runtime::core::Event::PlatformSpecific(
                                    PlatformSpecific::Wayland(
                                        wayland::Event::InputMethod(
                                            wayland::InputMethodEvent::Deactivate
                                        )
                                    )
                                ),
                                Status::Ignored
                            )
                        },
                        InputMethodEventVariant::SurroundingText { text, cursor, anchor } => {
                            runtime.broadcast(
                                iced_runtime::core::Event::PlatformSpecific(
                                    PlatformSpecific::Wayland(
                                        wayland::Event::InputMethod(
                                            wayland::InputMethodEvent::SurroundingText{ text, cursor, anchor }
                                        )
                                    )
                                ),
                                Status::Ignored
                            )
                        },
                        InputMethodEventVariant::TextChangeCause(change_cause) => {
                            runtime.broadcast(
                                iced_runtime::core::Event::PlatformSpecific(
                                    PlatformSpecific::Wayland(
                                        wayland::Event::InputMethod(
                                            wayland::InputMethodEvent::TextChangeCause(change_cause)
                                        )
                                    )
                                ),
                                Status::Ignored
                            )
                        },
                        InputMethodEventVariant::ContentType(content_hint, content_purpose) => {
                            runtime.broadcast(
                                iced_runtime::core::Event::PlatformSpecific(
                                    PlatformSpecific::Wayland(
                                        wayland::Event::InputMethod(
                                            wayland::InputMethodEvent::ContentType(content_hint, content_purpose)
                                        )
                                    )
                                ),
                                Status::Ignored
                            )
                        },
                        InputMethodEventVariant::Done => {
                            runtime.broadcast(
                                iced_runtime::core::Event::PlatformSpecific(
                                    PlatformSpecific::Wayland(
                                        wayland::Event::InputMethod(
                                            wayland::InputMethodEvent::Done
                                        )
                                    )
                                ),
                                Status::Ignored
                            )
                        },
                    },
                    #[cfg(feature = "input_method")]
                    SctkEvent::InputMethodKeyboardEvent { variant } =>
                    match variant {
                        InputMethodKeyboardEventVariant::Press(ke) => {
                            let (key, _) = keysym_to_vkey_location(ke.keysym);
                            runtime.broadcast(
                                iced_runtime::core::Event::PlatformSpecific(
                                    PlatformSpecific::Wayland(
                                        wayland::Event::InputMethodKeyboard(
                                            wayland::InputMethodKeyboardEvent::Press(ke.into(), key, mods.into())
                                        )
                                    )
                                ),
                                Status::Ignored
                            )
                        }
                        InputMethodKeyboardEventVariant::Release(ke) => {
                            let (key, _) = keysym_to_vkey_location(ke.keysym);
                                runtime.broadcast(
                                    iced_runtime::core::Event::PlatformSpecific(
                                        PlatformSpecific::Wayland(
                                            wayland::Event::InputMethodKeyboard(
                                                wayland::InputMethodKeyboardEvent::Release(ke.into(), key, mods.into())
                                            )
                                        )
                                    ),
                                    Status::Ignored
                                )
                            }
                        InputMethodKeyboardEventVariant::Repeat(ke) => {
                            let (key, _) = keysym_to_vkey_location(ke.keysym);
                                runtime.broadcast(
                                    iced_runtime::core::Event::PlatformSpecific(
                                        PlatformSpecific::Wayland(
                                            wayland::Event::InputMethodKeyboard(
                                                wayland::InputMethodKeyboardEvent::Repeat(ke.into(), key, mods.into())
                                            )
                                        )
                                    ),
                                    Status::Ignored
                                )
                            }
                        InputMethodKeyboardEventVariant::Modifiers(modifiers, raw_modifiers) => {
                            runtime.broadcast(
                                iced_runtime::core::Event::PlatformSpecific(
                                    PlatformSpecific::Wayland(
                                        wayland::Event::InputMethodKeyboard(
                                            wayland::InputMethodKeyboardEvent::Modifiers(modifiers.into(), raw_modifiers.into())
                                        )
                                    )
                                ),
                                Status::Ignored
                            )
                        }
                    },
                    #[cfg(feature = "input_method")]
                    SctkEvent::InputMethodPopupEvent { variant, id } => match variant {
                        crate::sctk_event::InputMethodPopupEventVariant::Created(object_id, native_id) => {
                            surface_ids.insert(object_id, SurfaceIdWrapper::InputMethodPopup(native_id));
                            let wrapper =
                                SurfaceDisplayWrapper {
                                    backend: backend.clone(),
                                    wl_surface: id
                                };
                            states.insert(
                                native_id,
                                State::new(&application, SurfaceIdWrapper::InputMethodPopup(native_id),
                                wrapper.clone())
                            );
                            let Some(state) = states.get_mut(&native_id) else {
                                continue;
                            };
                            if state.surface.is_none() {
                                let c_surface = compositor.create_surface(wrapper.clone(), 256, 256);
                                state.surface = Some(c_surface);
                            }
                            let user_interface = build_user_interface(
                                &application,
                                user_interface::Cache::default(),
                                &mut renderer,
                                state.logical_size(),
                                &state.title,
                                &mut debug,
                                state.id,
                                &mut auto_size_surfaces,
                                &mut ev_proxy
                            );
                            interfaces.insert(native_id, user_interface);
                        },
                        crate::sctk_event::InputMethodPopupEventVariant::ScaleFactorChanged(sf, viewport) => {
                            if let Some(state) = surface_ids
                                .get(&id.id())
                                .and_then(|id| states.get_mut(&id.inner()))
                            {
                                state.wp_viewport = viewport;
                                state.set_scale_factor(sf);
                            }
                        },
                        crate::sctk_event::InputMethodPopupEventVariant::Size(width, height) => {
                            if let Some(id) = surface_ids.get(&id.id()) {
                                if let Some(state) = states.get_mut(&id.inner()) {
                                    state.set_logical_size(
                                        width as f64,
                                        height as f64,
                                    );
                                }
                                if let Some((w, h, _, dirty)) = auto_size_surfaces.get_mut(id) {
                                    if *w == width && *h == height {
                                        *dirty = false;
                                    } else {
                                        continue;
                                    }
                                }
                            }
                        },
                    },
                    SctkEvent::WindowEvent { variant, id: wl_surface } => match variant {
                        crate::sctk_event::WindowEventVariant::Created(id, native_id) => {
                            surface_ids.insert(id, SurfaceIdWrapper::Window(native_id));
                            states.insert(native_id, State::new(&application, SurfaceIdWrapper::Window(native_id), SurfaceDisplayWrapper {
                                backend: backend.clone(),
                                wl_surface
                            }));
                        }
                        crate::sctk_event::WindowEventVariant::Close => {
                            if let Some(surface_id) = surface_ids.remove(&wl_surface.id()) {
                                // drop(compositor_surfaces.remove(&surface_id.inner()));
                                auto_size_surfaces.remove(&surface_id);
                                interfaces.remove(&surface_id.inner());
                                states.remove(&surface_id.inner());
                                destroyed_surface_ids.insert(wl_surface.id(), surface_id);
                                if exit_on_close_request && states.is_empty() {
                                    break 'main;
                                }
                            }
                        }
                        crate::sctk_event::WindowEventVariant::WmCapabilities(_)
                        | crate::sctk_event::WindowEventVariant::ConfigureBounds { .. } => {}
                        crate::sctk_event::WindowEventVariant::Configure(
                            configure,
                            wl_surface,
                            first,
                        ) => {
                            if let Some(id) = surface_ids.get(&wl_surface.id()) {
                                let Some(state) = states.get_mut(&id.inner()) else {
                                    continue;
                                };
                                if state.surface.is_none() {
                                    let wrapper = SurfaceDisplayWrapper {
                                        backend: backend.clone(),
                                        wl_surface
                                    };
                                    if matches!(simple_clipboard.state,  crate::clipboard::State::Unavailable) {
                                       if let Ok(h) = wrapper.display_handle() {
                                           if let RawDisplayHandle::Wayland(mut h) = h.as_raw() {
                                           simple_clipboard = unsafe { Clipboard::connect(h.display.as_mut()) };
                                           }
                                       }
                                    }
                                    let mut c_surface = compositor.create_surface(wrapper.clone(), configure.new_size.0.unwrap().get(), configure.new_size.1.unwrap().get());
                                    compositor.configure_surface(&mut c_surface, configure.new_size.0.unwrap().get(), configure.new_size.1.unwrap().get());
                                    state.surface = Some(c_surface);
                                }
                                if let Some((w, h, _, is_dirty)) = auto_size_surfaces.get_mut(id) {
                                    *is_dirty = first || *w != configure.new_size.0.map(|w| w.get()).unwrap_or_default() || *h != configure.new_size.1.map(|h| h.get()).unwrap_or_default();
                                    state.set_logical_size(*w as f32, *h as f32);
                                } else {
                                    state.set_logical_size(configure.new_size.0.unwrap().get() as f32 , configure.new_size.1.unwrap().get() as f32);
                                }
                                if first {
                                    let user_interface = build_user_interface(
                                        &application,
                                        user_interface::Cache::default(),
                                        &mut renderer,
                                        state.logical_size(),
                                        &state.title,
                                        &mut debug,
                                        *id,
                                        &mut auto_size_surfaces,
                                        &mut ev_proxy
                                    );
                                    interfaces.insert(id.inner(), user_interface);
                                }
                            }
                        }
                        crate::sctk_event::WindowEventVariant::ScaleFactorChanged(sf, viewport) => {
                            if let Some(state) = surface_ids
                                .get(&wl_surface.id())
                                .and_then(|id| states.get_mut(&id.inner()))
                            {
                                state.wp_viewport = viewport;
                                state.set_scale_factor(sf);
                            }
                        },
                        // handled by the application
                        crate::sctk_event::WindowEventVariant::StateChanged(_) => {},
                    },
                    SctkEvent::LayerSurfaceEvent { variant, id: wl_surface } => match variant {
                        LayerSurfaceEventVariant::Created(id, native_id) => {
                            surface_ids.insert(id, SurfaceIdWrapper::LayerSurface(native_id));
                            states.insert(native_id, State::new(&application, SurfaceIdWrapper::LayerSurface(native_id), SurfaceDisplayWrapper {
                                backend: backend.clone(),
                                wl_surface: wl_surface.clone()
                            }));

                        }
                        LayerSurfaceEventVariant::Done => {
                            if let Some(surface_id) = surface_ids.remove(&wl_surface.id()) {
                                if kbd_surface_id == Some(wl_surface.id()) {
                                    kbd_surface_id = None;
                                }
                                auto_size_surfaces.remove(&surface_id);
                                interfaces.remove(&surface_id.inner());
                                states.remove(&surface_id.inner());
                                destroyed_surface_ids.insert(wl_surface.id(), surface_id);
                                if exit_on_close_request && states.is_empty() {
                                    break 'main;
                                }
                            }
                        }
                        LayerSurfaceEventVariant::Configure(configure, wl_surface, first) => {
                            if let Some(id) = surface_ids.get(&wl_surface.id()) {
                                let Some(state) = states.get_mut(&id.inner()) else {
                                    continue;
                                };
                                if state.surface.is_none() {
                                     let wrapper = SurfaceDisplayWrapper {
                                         backend: backend.clone(),
                                         wl_surface
                                     };
                                     if matches!(simple_clipboard.state,  crate::clipboard::State::Unavailable) {
                                        if let Ok(h) = wrapper.display_handle() {
                                            if let RawDisplayHandle::Wayland(mut h) = h.as_raw() {
                                            simple_clipboard = unsafe { Clipboard::connect(h.display.as_mut()) };
                                            }
                                        }
                                     }
                                     let mut c_surface = compositor.create_surface(wrapper.clone(), configure.new_size.0, configure.new_size.1);
                                     compositor.configure_surface(&mut c_surface, configure.new_size.0, configure.new_size.1);
                                     state.surface = Some(c_surface);
                                };
                                if let Some((w, h, _, is_dirty)) = auto_size_surfaces.get_mut(id) {
                                    *is_dirty = first || *w != configure.new_size.0 || *h != configure.new_size.1;
                                    state.set_logical_size(*w as f32, *h as f32);
                                } else {
                                    state.set_logical_size(
                                        configure.new_size.0 as f32,
                                        configure.new_size.1 as f32,
                                    );
                                }
                                if first {
                                    let user_interface = build_user_interface(
                                        &application,
                                        user_interface::Cache::default(),
                                        &mut renderer,
                                        state.logical_size(),
                                        &state.title,
                                        &mut debug,
                                        *id,
                                        &mut auto_size_surfaces,
                                        &mut ev_proxy
                                    );
                                    interfaces.insert(id.inner(), user_interface);
                                }
                            }
                        }
                        LayerSurfaceEventVariant::ScaleFactorChanged(sf, viewport) => {
                            if let Some(state) = surface_ids
                                .get(&wl_surface.id())
                                .and_then(|id| states.get_mut(&id.inner()))
                            {
                                state.wp_viewport = viewport;
                                state.set_scale_factor(sf);
                            }
                        },
                    },
                    SctkEvent::PopupEvent {
                        variant,
                        toplevel_id: _,
                        parent_id: _,
                        id: wl_surface,
                    } => match variant {
                        PopupEventVariant::Created(id, native_id) => {
                            surface_ids.insert(id, SurfaceIdWrapper::Popup(native_id));
                            states.insert(native_id, State::new(&application, SurfaceIdWrapper::Popup(native_id),SurfaceDisplayWrapper {
                                backend: backend.clone(),
                                wl_surface
                            }));
                        }
                        PopupEventVariant::Done => {
                            if let Some(surface_id) = surface_ids.remove(&wl_surface.id()) {
                                auto_size_surfaces.remove(&surface_id);
                                interfaces.remove(&surface_id.inner());
                                states.remove(&surface_id.inner());
                                destroyed_surface_ids.insert(wl_surface.id(), surface_id);
                            }
                        }
                        PopupEventVariant::Configure(configure, wl_surface, first) => {
                            if let Some(id) = surface_ids.get(&wl_surface.id()) {
                                let Some(state) = states.get_mut(&id.inner()) else {
                                    continue;
                                };
                                if state.surface.is_none() {
                                    let wrapper = SurfaceDisplayWrapper {
                                        backend: backend.clone(),
                                        wl_surface
                                    };
                                    let c_surface = compositor.create_surface(wrapper.clone(), configure.width as u32, configure.height as u32);

                                    state.surface = Some(c_surface);
                                }
                                if let Some((w, h, _, is_dirty)) = auto_size_surfaces.get_mut(id) {
                                        *is_dirty |= first || *w != configure.width as u32 || *h != configure.height as u32;
                                        state.set_logical_size(*w as f32, *h as f32);
                                } else {
                                    state.set_logical_size(
                                        configure.width as f32,
                                        configure.height as f32,
                                    );
                                };
                                if first {
                                    let user_interface = build_user_interface(
                                        &application,
                                        user_interface::Cache::default(),
                                        &mut renderer,
                                        state.logical_size(),
                                        &state.title,
                                        &mut debug,
                                        *id,
                                        &mut auto_size_surfaces,
                                        &mut ev_proxy
                                    );
                                    interfaces.insert(id.inner(), user_interface);
                                }
                            }
                        }
                        PopupEventVariant::RepositionionedPopup { .. } => {}
                        PopupEventVariant::Size(width, height) => {
                            if let Some(id) = surface_ids.get(&wl_surface.id()) {
                                if let Some(state) = states.get_mut(&id.inner()) {
                                    if let Some((w, h, _, is_dirty)) = auto_size_surfaces.get_mut(id) {
                                        *is_dirty = *w != width || *h != height;
                                        state.set_logical_size(*w as f32, *h as f32);
                                    } else {
                                        state.set_logical_size(
                                            width as f32,
                                            height as f32,
                                        );
                                    }
                                }
                            }
                        },
                        PopupEventVariant::ScaleFactorChanged(sf, viewport) => {
                            if let Some(id) = surface_ids.get(&wl_surface.id()) {
                                if let Some(state) = states.get_mut(&id.inner()) {
                                    state.wp_viewport = viewport;
                                    state.set_scale_factor(sf);
                                }
                            }
                        },
                    },
                    // TODO forward these events to an application which requests them?
                    SctkEvent::NewOutput { .. } => {
                    }
                    SctkEvent::UpdateOutput { .. } => {
                    }
                    SctkEvent::RemovedOutput( ..) => {
                    }
                    SctkEvent::ScaleFactorChanged { .. } => {}
                    SctkEvent::DataSource(DataSourceEvent::DndFinished) | SctkEvent::DataSource(DataSourceEvent::DndCancelled)=> {
                        surface_ids.retain(|id, surface_id| {
                            match surface_id {
                                SurfaceIdWrapper::Dnd(inner) => {
                                    interfaces.remove(inner);
                                    states.remove(inner);
                                    destroyed_surface_ids.insert(id.clone(), *surface_id);
                                    false
                                },
                                _ => true,
                            }
                        })
                    }
                    SctkEvent::SessionLockSurfaceCreated { surface, native_id } => {
                        surface_ids.insert(surface.id(), SurfaceIdWrapper::SessionLock(native_id));
                        states.insert(native_id, State::new(&application, SurfaceIdWrapper::SessionLock(native_id), SurfaceDisplayWrapper {
                                backend: backend.clone(),
                                wl_surface: surface.clone()
                            }
                        ));
                    }
                    SctkEvent::SessionLockSurfaceConfigure { surface, configure, first } => {
                        if let Some(id) = surface_ids.get(&surface.id()) {
                            let Some(state) = states.get_mut(&id.inner()) else {
                                continue;
                            };
                            if state.surface.is_none() {
                                let c_surface = compositor.create_surface(state.wrapper.clone(), configure.new_size.0, configure.new_size.1);

                                state.surface = Some(c_surface);
                            }
                            if first {
                                let user_interface = build_user_interface(
                                    &application,
                                    user_interface::Cache::default(),
                                    &mut renderer,
                                    state.logical_size(),
                                    &state.title,
                                    &mut debug,
                                    *id,
                                    &mut auto_size_surfaces,
                                    &mut ev_proxy
                                );
                                interfaces.insert(id.inner(), user_interface);
                            }

                            state.set_logical_size(configure.new_size.0 as f32 , configure.new_size.1 as f32);
                        }

                    }
                    _ => {}
                }
            }
            IcedSctkEvent::DndSurfaceCreated(
                wl_surface,
                dnd_icon,
                origin_id,
            ) => {
                // if the surface is meant to be drawn as a custom widget by the
                // application, we should treat it like any other surfaces
                //
                // TODO if the surface is meant to be drawn by a widget that implements
                // draw_dnd_icon, we should mark it and not pass it to the view method
                // of the Application
                //
                // Dnd Surfaces are only drawn once

                let id = wl_surface.id();
                let (native_id, _e, node) = match dnd_icon {
                    DndIcon::Custom(id) => {
                        let mut e = application.view(id);
                        let state = e.as_widget().state();
                        let tag = e.as_widget().tag();
                        let mut tree = Tree {
                            id: e.as_widget().id(),
                            tag,
                            state,
                            children: e.as_widget().children(),
                        };
                        e.as_widget_mut().diff(&mut tree);
                        let node = Widget::layout(
                            e.as_widget(),
                            &mut tree,
                            &renderer,
                            &Limits::NONE,
                        );
                        (id, e, node)
                    }
                    DndIcon::Widget(id, widget_state) => {
                        let mut e = application.view(id);
                        let mut tree = Tree {
                            id: e.as_widget().id(),
                            tag: e.as_widget().tag(),
                            state: tree::State::Some(widget_state),
                            children: e.as_widget().children(),
                        };
                        e.as_widget_mut().diff(&mut tree);
                        let node = Widget::layout(
                            e.as_widget(),
                            &mut tree,
                            &renderer,
                            &Limits::NONE,
                        );
                        (id, e, node)
                    }
                };

                let bounds = node.bounds();
                let (w, h) = (
                    (bounds.width.ceil()) as u32,
                    (bounds.height.ceil()) as u32,
                );
                if w == 0 || h == 0 {
                    error!("Dnd surface has zero size, ignoring");
                    continue;
                }
                let parent_size = states
                    .get(&origin_id)
                    .map(|s| s.logical_size())
                    .unwrap_or_else(|| Size::new(1024.0, 1024.0));
                if w > parent_size.width as u32 || h > parent_size.height as u32
                {
                    error!("Dnd surface is too large, ignoring");
                    continue;
                }
                let wrapper = SurfaceDisplayWrapper {
                    backend: backend.clone(),
                    wl_surface,
                };
                let mut c_surface =
                    compositor.create_surface(wrapper.clone(), w, h);
                compositor.configure_surface(&mut c_surface, w, h);
                let mut state = State::new(
                    &application,
                    SurfaceIdWrapper::Dnd(native_id),
                    wrapper,
                );
                state.surface = Some(c_surface);
                state.set_logical_size(w as f32, h as f32);
                let mut user_interface = build_user_interface(
                    &application,
                    user_interface::Cache::default(),
                    &mut renderer,
                    state.logical_size(),
                    &state.title,
                    &mut debug,
                    SurfaceIdWrapper::Dnd(native_id),
                    &mut auto_size_surfaces,
                    &mut ev_proxy,
                );
                state.synchronize(&application);

                // Subsurface list should always be empty before `view`
                assert!(crate::subsurface_widget::take_subsurfaces().is_empty());

                // just draw here immediately and never again for dnd icons
                // TODO handle scale factor?
                let _new_mouse_interaction = user_interface.draw(
                    &mut renderer,
                    state.theme(),
                    &Style {
                        icon_color: state.icon_color(),
                        text_color: state.text_color(),
                        scale_factor: state.scale_factor(),
                    },
                    state.cursor(),
                );

                let subsurfaces = crate::subsurface_widget::take_subsurfaces();
                if let Some(subsurface_state) = subsurface_state.as_ref() {
                    subsurface_state.update_subsurfaces(
                        &state.wrapper.wl_surface,
                        &mut state.subsurfaces,
                        &subsurfaces,
                    );
                }

                let _ = compositor.present(
                    &mut renderer,
                    state.surface.as_mut().unwrap(),
                    &state.viewport,
                    Color::TRANSPARENT,
                    &debug.overlay(),
                );

                surface_ids.insert(id, SurfaceIdWrapper::Dnd(native_id));

                states.insert(native_id, state);
                interfaces.insert(native_id, user_interface);
            }
            IcedSctkEvent::MainEventsCleared => {
                if !redraw_pending
                    && sctk_events.is_empty()
                    && messages.is_empty()
                {
                    continue;
                }

                let mut i = 0;
                while i < sctk_events.len() {
                    let remove = matches!(
                        sctk_events[i],
                        SctkEvent::NewOutput { .. }
                            | SctkEvent::UpdateOutput { .. }
                            | SctkEvent::RemovedOutput(_)
                            | SctkEvent::SessionLocked
                            | SctkEvent::SessionLockFinished
                            | SctkEvent::SessionUnlocked
                            | SctkEvent::PopupEvent { .. }
                            | SctkEvent::LayerSurfaceEvent { .. }
                            | SctkEvent::WindowEvent { .. }
                    );
                    if remove {
                        let event = sctk_events.remove(i);
                        for native_event in event.to_native(
                            &mut mods,
                            &surface_ids,
                            &destroyed_surface_ids,
                        ) {
                            runtime.broadcast(native_event, Status::Ignored);
                        }
                    } else {
                        i += 1;
                    }
                }

                if surface_ids.is_empty() && !messages.is_empty() {
                    // Update application
                    let pure_states: HashMap<_, _> =
                        ManuallyDrop::into_inner(interfaces)
                            .drain()
                            .map(|(id, interface)| (id, interface.into_cache()))
                            .collect();

                    // Update application
                    update::<A, E, C>(
                        &mut application,
                        &mut cache,
                        None,
                        &mut renderer,
                        &mut runtime,
                        &mut ev_proxy,
                        &mut debug,
                        &mut messages,
                        &mut Vec::new(),
                        || compositor.fetch_information(),
                        &mut auto_size_surfaces,
                        &mut simple_clipboard,
                    );

                    interfaces = ManuallyDrop::new(build_user_interfaces(
                        &application,
                        &mut renderer,
                        &mut debug,
                        &states,
                        pure_states,
                        &mut auto_size_surfaces,
                        &mut ev_proxy,
                    ));

                    let _ = control_sender.start_send(ControlFlow::Wait);
                } else {
                    let mut actions = Vec::new();
                    let mut needs_update = false;

                    for (object_id, surface_id) in &surface_ids {
                        if matches!(surface_id, SurfaceIdWrapper::Dnd(_)) {
                            continue;
                        }
                        let mut filtered_sctk =
                            Vec::with_capacity(sctk_events.len());
                        let Some(state) = states.get_mut(&surface_id.inner())
                        else {
                            continue;
                        };
                        let mut i = 0;

                        while i < sctk_events.len() {
                            let has_kbd_focus =
                                kbd_surface_id.as_ref() == Some(object_id);
                            if event_is_for_surface(
                                &sctk_events[i],
                                object_id,
                                has_kbd_focus,
                            ) {
                                filtered_sctk.push(sctk_events.remove(i));
                            } else {
                                i += 1;
                            }
                        }
                        let has_events = !sctk_events.is_empty();
                        debug.event_processing_started();
                        #[allow(unused_mut)]
                        let mut native_events: Vec<_> = filtered_sctk
                            .into_iter()
                            .flat_map(|e| {
                                e.to_native(
                                    &mut mods,
                                    &surface_ids,
                                    &destroyed_surface_ids,
                                )
                            })
                            .collect();

                        #[cfg(feature = "a11y")]
                        {
                            let mut filtered_a11y =
                                Vec::with_capacity(a11y_events.len());
                            while i < a11y_events.len() {
                                if a11y_events[i].surface_id == *object_id {
                                    filtered_a11y.push(a11y_events.remove(i));
                                } else {
                                    i += 1;
                                }
                            }
                            native_events.extend(
                                filtered_a11y.into_iter().map(|e| {
                                    iced_runtime::core::event::Event::A11y(
                                        iced_runtime::core::id::Id::from(
                                            u128::from(e.request.target.0)
                                                as u64,
                                        ),
                                        e.request,
                                    )
                                }),
                            );
                        }
                        let has_events =
                            has_events || !native_events.is_empty();

                        let (interface_state, statuses) = {
                            let Some(user_interface) =
                                interfaces.get_mut(&surface_id.inner())
                            else {
                                continue;
                            };
                            user_interface.update(
                                native_events.as_slice(),
                                state.cursor(),
                                &mut renderer,
                                &mut simple_clipboard,
                                &mut messages,
                            )
                        };
                        state.interface_state = interface_state;
                        debug.event_processing_finished();
                        for (event, status) in
                            native_events.into_iter().zip(statuses.into_iter())
                        {
                            runtime.broadcast(event, status);
                        }

                        needs_update = !messages.is_empty()
                            || matches!(
                                interface_state,
                                user_interface::State::Outdated
                            )
                            || state.first()
                            || has_events
                            || state.viewport_changed;
                        if redraw_pending || needs_update {
                            state.set_needs_redraw(
                                state.frame.is_some() || needs_update,
                            );
                            state.set_first(false);
                        }
                    }
                    if needs_update {
                        let mut pure_states: HashMap<_, _> =
                            ManuallyDrop::into_inner(interfaces)
                                .drain()
                                .map(|(id, interface)| {
                                    (id, interface.into_cache())
                                })
                                .collect();

                        for surface_id in surface_ids.values() {
                            let state =
                                match states.get_mut(&surface_id.inner()) {
                                    Some(s) => {
                                        if !s.needs_redraw() {
                                            continue;
                                        } else {
                                            s
                                        }
                                    }
                                    None => continue,
                                };
                            let mut cache =
                                match pure_states.remove(&surface_id.inner()) {
                                    Some(cache) => cache,
                                    None => user_interface::Cache::default(),
                                };

                            // Update application
                            update::<A, E, C>(
                                &mut application,
                                &mut cache,
                                Some(state),
                                &mut renderer,
                                &mut runtime,
                                &mut ev_proxy,
                                &mut debug,
                                &mut messages,
                                &mut actions,
                                || compositor.fetch_information(),
                                &mut auto_size_surfaces,
                                &mut simple_clipboard,
                            );

                            pure_states.insert(surface_id.inner(), cache);

                            // Update state
                            state.synchronize(&application);
                        }
                        interfaces = ManuallyDrop::new(build_user_interfaces(
                            &application,
                            &mut renderer,
                            &mut debug,
                            &states,
                            pure_states,
                            &mut auto_size_surfaces,
                            &mut ev_proxy,
                        ));
                    }
                    let mut sent_control_flow = false;
                    for (object_id, surface_id) in &surface_ids {
                        let state = match states.get_mut(&surface_id.inner()) {
                            Some(s) => {
                                if !s.needs_redraw()
                                    || auto_size_surfaces
                                        .get(surface_id)
                                        .map(|(w, h, _, dirty)| {
                                            // don't redraw yet if the autosize state is dirty
                                            *dirty || {
                                                let Size { width, height } =
                                                    s.logical_size();
                                                width.ceil() as u32 != *w
                                                    || height.ceil() as u32
                                                        != *h
                                            }
                                        })
                                        .unwrap_or_default()
                                {
                                    continue;
                                } else {
                                    s.set_needs_redraw(false);

                                    s
                                }
                            }
                            None => continue,
                        };

                        let redraw_event = CoreEvent::Window(
                            surface_id.inner(),
                            crate::core::window::Event::RedrawRequested(
                                Instant::now(),
                            ),
                        );
                        let Some(user_interface) =
                            interfaces.get_mut(&surface_id.inner())
                        else {
                            continue;
                        };
                        let (interface_state, _) = user_interface.update(
                            &[redraw_event.clone()],
                            state.cursor(),
                            &mut renderer,
                            &mut simple_clipboard,
                            &mut messages,
                        );

                        runtime.broadcast(redraw_event, Status::Ignored);

                        ev_proxy.send_event(Event::SctkEvent(
                            IcedSctkEvent::RedrawRequested(object_id.clone()),
                        ));
                        sent_control_flow = true;
                        let _ =
                            control_sender
                                .start_send(match interface_state {
                                user_interface::State::Updated {
                                    redraw_request: Some(redraw_request),
                                } => {
                                    match redraw_request {
                                        crate::core::window::RedrawRequest::NextFrame => {
                                            ControlFlow::Poll
                                        }
                                        crate::core::window::RedrawRequest::At(at) => {
                                            ControlFlow::WaitUntil(at)
                                        }
                                    }},
                                _ => if needs_update {
                                    ControlFlow::Poll
                                } else {
                                    ControlFlow::Wait
                                },
                            });
                    }
                    if !sent_control_flow {
                        if let Some(d) = wait {
                            let mut wait_until = Instant::now();
                            wait_until += d;
                            _ = control_sender
                                .start_send(ControlFlow::WaitUntil(wait_until));
                        } else {
                            _ = control_sender.start_send(ControlFlow::Wait);
                        }
                    }
                    redraw_pending = false;
                }

                sctk_events.clear();
                // clear the destroyed surfaces after they have been handled
                destroyed_surface_ids.clear();
            }
            IcedSctkEvent::RedrawRequested(object_id) => {
                if let Some((
                    native_id,
                    Some(mut user_interface),
                    Some(state),
                )) = surface_ids.get(&object_id).and_then(|id| {
                    if matches!(id, SurfaceIdWrapper::Dnd(_)) {
                        return None;
                    }
                    let interface = interfaces.remove(&id.inner());
                    let state = states.get_mut(&id.inner());
                    Some((*id, interface, state))
                }) {
                    // request a new frame
                    // NOTE Ashley: this is done here only after a redraw for now instead of the event handler.
                    // Otherwise cpu goes up in the running application as well as in cosmic-comp
                    if let Some(surface) = state.frame.take() {
                        surface.frame(&queue_handle, surface.clone());
                        surface.commit();
                    }

                    let Some(mut comp_surface) = state.surface.take() else {
                        error!("missing surface!");
                        continue;
                    };

                    debug.render_started();
                    #[cfg(feature = "a11y")]
                    if let Some(Some(adapter)) = a11y_enabled
                        .then(|| adapters.get_mut(&native_id.inner()))
                    {
                        use iced_accessibility::{
                            accesskit::{Role, Tree, TreeUpdate},
                            A11yTree,
                        };
                        // TODO send a11y tree
                        let child_tree =
                            user_interface.a11y_nodes(state.cursor());
                        let mut root = NodeBuilder::new(Role::Window);
                        root.set_name(state.title.to_string());
                        let window_tree = A11yTree::node_with_child_tree(
                            A11yNode::new(root, adapter.id),
                            child_tree,
                        );
                        let tree = Tree::new(NodeId(adapter.id));
                        let mut current_operation =
                            Some(Box::new(OperationWrapper::Id(Box::new(
                                operation::focusable::find_focused(),
                            ))));
                        let mut focus = None;
                        while let Some(mut operation) = current_operation.take()
                        {
                            user_interface
                                .operate(&renderer, operation.as_mut());

                            match operation.finish() {
                                operation::Outcome::None => {
                                }
                                operation::Outcome::Some(message) => {
                                    match message {
                                        operation::OperationOutputWrapper::Message(_) => {
                                            unimplemented!();
                                        }
                                        operation::OperationOutputWrapper::Id(id) => {
                                            focus = Some(A11yId::from(id));
                                        },
                                    }
                                }
                                operation::Outcome::Chain(next) => {
                                    current_operation = Some(Box::new(OperationWrapper::Wrapper(next)));
                                }
                            }
                        }
                        tracing::debug!(
                            "focus: {:?}\ntree root: {:?}\n children: {:?}",
                            &focus,
                            window_tree
                                .root()
                                .iter()
                                .map(|n| (n.node().role(), n.id()))
                                .collect::<Vec<_>>(),
                            window_tree
                                .children()
                                .iter()
                                .map(|n| (n.node().role(), n.id()))
                                .collect::<Vec<_>>()
                        );
                        let focus = focus
                            .filter(|f_id| window_tree.contains(f_id))
                            .map(|id| id.into())
                            .unwrap_or_else(|| tree.root);
                        adapter.adapter.update_if_active(|| TreeUpdate {
                            nodes: window_tree.into(),
                            tree: Some(tree),
                            focus,
                        });
                    }

                    if state.viewport_changed() {
                        let physical_size = state.physical_size();
                        let mut logical_size = state.logical_size();
                        compositor.configure_surface(
                            &mut comp_surface,
                            physical_size.width,
                            physical_size.height,
                        );

                        debug.layout_started();
                        // XXX must add a small number to the autosize surface size here
                        if auto_size_surfaces.contains_key(&native_id) {
                            logical_size.width += 0.001;
                            logical_size.height += 0.001;
                        }
                        user_interface = user_interface
                            .relayout(logical_size, &mut renderer);
                        debug.layout_finished();
                        state.viewport_changed = false;
                    }

                    // Subsurface list should always be empty before `view`
                    assert!(
                        crate::subsurface_widget::take_subsurfaces().is_empty()
                    );

                    debug.draw_started();
                    let new_mouse_interaction = user_interface.draw(
                        &mut renderer,
                        state.theme(),
                        &Style {
                            icon_color: state.icon_color(),
                            text_color: state.text_color(),
                            scale_factor: state.scale_factor(),
                        },
                        state.cursor(),
                    );

                    // Update subsurfaces based on what view requested.
                    let subsurfaces =
                        crate::subsurface_widget::take_subsurfaces();
                    if let Some(subsurface_state) = subsurface_state.as_ref() {
                        subsurface_state.update_subsurfaces(
                            &state.wrapper.wl_surface,
                            &mut state.subsurfaces,
                            &subsurfaces,
                        );
                    }

                    debug.draw_finished();
                    if new_mouse_interaction != mouse_interaction {
                        mouse_interaction = new_mouse_interaction;
                        ev_proxy
                            .send_event(Event::SetCursor(mouse_interaction));
                    }

                    let _ =
                        interfaces.insert(native_id.inner(), user_interface);

                    let _ = compositor.present(
                        &mut renderer,
                        &mut comp_surface,
                        state.viewport(),
                        state.background_color(),
                        &debug.overlay(),
                    );
                    state.surface = Some(comp_surface);
                    debug.render_finished();
                }
            }
            IcedSctkEvent::RedrawEventsCleared => {
                // TODO
            }
            IcedSctkEvent::LoopDestroyed => {
                panic!("Loop destroyed");
            }
            #[cfg(feature = "a11y")]
            IcedSctkEvent::A11yEvent(ActionRequestEvent {
                surface_id,
                request,
            }) => {
                use iced_accessibility::accesskit::Action;
                match request.action {
                    Action::Default => {
                        // TODO default operation?
                        // messages.push(focus(request.target.into()));
                        a11y_events.push(ActionRequestEvent {
                            surface_id,
                            request,
                        });
                    }
                    Action::Focus => {
                        commands.push(Command::widget(
                            operation::focusable::focus(
                                iced_runtime::core::id::Id::from(u128::from(
                                    request.target.0,
                                )
                                    as u64),
                            ),
                        ));
                    }
                    Action::Blur => todo!(),
                    Action::Collapse => todo!(),
                    Action::Expand => todo!(),
                    Action::CustomAction => todo!(),
                    Action::Decrement => todo!(),
                    Action::Increment => todo!(),
                    Action::HideTooltip => todo!(),
                    Action::ShowTooltip => todo!(),
                    Action::ReplaceSelectedText => todo!(),
                    Action::ScrollBackward => todo!(),
                    Action::ScrollDown => todo!(),
                    Action::ScrollForward => todo!(),
                    Action::ScrollLeft => todo!(),
                    Action::ScrollRight => todo!(),
                    Action::ScrollUp => todo!(),
                    Action::ScrollIntoView => todo!(),
                    Action::ScrollToPoint => todo!(),
                    Action::SetScrollOffset => todo!(),
                    Action::SetTextSelection => todo!(),
                    Action::SetSequentialFocusNavigationStartingPoint => {
                        todo!()
                    }
                    Action::SetValue => todo!(),
                    Action::ShowContextMenu => todo!(),
                }
            }
            #[cfg(feature = "a11y")]
            IcedSctkEvent::A11yEnabled => {
                a11y_enabled = true;
            }
            #[cfg(feature = "a11y")]
            IcedSctkEvent::A11ySurfaceCreated(surface_id, adapter) => {
                adapters.insert(surface_id.inner(), adapter);
            }
            IcedSctkEvent::Frame(surface) => {
                if let Some(id) = surface_ids.get(&surface.id()) {
                    if let Some(state) = states.get_mut(&id.inner()) {
                        // TODO set this to the callback?
                        state.set_frame(Some(surface));
                    }
                }
            }
            IcedSctkEvent::Subcompositor(state) => {
                subsurface_state = Some(state);
            }
        }
    }

    Ok(())
}

#[derive(Debug, Clone, Copy, PartialEq, Eq, Hash)]
pub enum SurfaceIdWrapper {
    LayerSurface(SurfaceId),
    Window(SurfaceId),
    Popup(SurfaceId),
    Dnd(SurfaceId),
    SessionLock(SurfaceId),
    #[cfg(feature = "input_method")]
    InputMethodPopup(SurfaceId),
}

impl SurfaceIdWrapper {
    pub fn inner(&self) -> SurfaceId {
        match self {
            SurfaceIdWrapper::LayerSurface(id) => *id,
            SurfaceIdWrapper::Window(id) => *id,
            SurfaceIdWrapper::Popup(id) => *id,
            SurfaceIdWrapper::Dnd(id) => *id,
            SurfaceIdWrapper::SessionLock(id) => *id,
            #[cfg(feature = "input_method")]
            SurfaceIdWrapper::InputMethodPopup(id) => *id,
        }
    }
}

/// Builds a [`UserInterface`] for the provided [`Application`], logging
/// [`struct@Debug`] information accordingly.
pub fn build_user_interface<'a, A: Application>(
    application: &'a A,
    cache: user_interface::Cache,
    renderer: &mut A::Renderer,
    size: Size,
    _title: &str,
    debug: &mut Debug,
    id: SurfaceIdWrapper,
    auto_size_surfaces: &mut HashMap<
        SurfaceIdWrapper,
        (u32, u32, Limits, bool),
    >,
    ev_proxy: &mut proxy::Proxy<Event<A::Message>>,
) -> UserInterface<'a, A::Message, A::Theme, A::Renderer>
where
    <A as Program>::Theme: StyleSheet,
{
    debug.view_started();
    let mut view = application.view(id.inner());
    debug.view_finished();

    let size = if let Some((auto_size_w, auto_size_h, limits, dirty)) =
        auto_size_surfaces.remove(&id)
    {
        // TODO would it be ok to diff against the current cache?
        let mut tree = Tree::new(view.as_widget_mut());
        let bounds = view
            .as_widget()
            .layout(&mut tree, renderer, &limits)
            .bounds()
            .size();
        let (w, h) = (
            (bounds.width.ceil()).max(1.0) as u32,
            (bounds.height.ceil()).max(1.0) as u32,
        );
        let dirty = dirty
            || w != size.width.ceil() as u32
            || h != size.height.ceil() as u32
            || w != auto_size_w
            || h != auto_size_h;

        auto_size_surfaces.insert(id, (w, h, limits, dirty));
        if dirty {
            match id {
                SurfaceIdWrapper::LayerSurface(inner) => {
                    ev_proxy.send_event(
                        Event::LayerSurface(
                            command::platform_specific::wayland::layer_surface::Action::Size { id: inner, width: Some(w), height: Some(h) },
                        )
                    );
                }
                SurfaceIdWrapper::Window(inner) => {
                    ev_proxy.send_event(
                        Event::Window(
                            command::platform_specific::wayland::window::Action::Size { id: inner, width: w, height: h },
                        )
                    );
                }
                SurfaceIdWrapper::Popup(inner) => {
                    ev_proxy.send_event(
                        Event::Popup(
                            command::platform_specific::wayland::popup::Action::Size { id: inner, width: w, height: h },
                        )
                    );
                }
                SurfaceIdWrapper::Dnd(_) => {}
                SurfaceIdWrapper::SessionLock(_) => {}
                #[cfg(feature = "input_method")]
                SurfaceIdWrapper::InputMethodPopup(inner) => {
                    ev_proxy.send_event(
                        Event::InputMethodPopup(
                            command::platform_specific::wayland::input_method_popup::Action::Size { id: inner, width: w, height: h },
                        )
                    );
                }
            };
        }

        // XXX must add a small amount to the size.
        // Layout seems to sometimes build the interface slightly
        // differently when given a size versus just limits
        // this is problematic for autosize surfaces that rely on the size previously calculated
        Size::new(w as f32 + 0.001, h as f32 + 0.001)
    } else {
        size
    };

    debug.layout_started();
    let user_interface = UserInterface::build(view, size, cache, renderer);
    debug.layout_finished();

    user_interface
}

/// The state of a surface created by the application [`Application`].
#[allow(missing_debug_implementations)]
pub struct State<A: Application, C: Compositor>
where
    <A as Program>::Theme: application::StyleSheet,
{
    pub(crate) id: SurfaceIdWrapper,
    title: String,
    application_scale_factor: f64,
    surface_scale_factor: f64,
    viewport: Viewport,
    viewport_changed: bool,
    cursor_position: Option<PhysicalPosition<i32>>,
    modifiers: Modifiers,
    theme: <A as Program>::Theme,
    appearance: application::Appearance,
    application: PhantomData<A>,
    frame: Option<WlSurface>,
    needs_redraw: bool,
    first: bool,
    wp_viewport: Option<WpViewport>,
    interface_state: user_interface::State,
    surface: Option<C::Surface>,
    wrapper: SurfaceDisplayWrapper,
    subsurfaces: Vec<SubsurfaceInstance>,
}

impl<A: Application, C: Compositor> State<A, C>
where
    <A as Program>::Theme: application::StyleSheet,
{
    /// Creates a new [`State`] for the provided [`Application`]
    pub fn new(
        application: &A,
        id: SurfaceIdWrapper,
        wrapper: SurfaceDisplayWrapper,
    ) -> Self {
        let title = application.title(id.inner());
        let scale_factor = application.scale_factor(id.inner());
        let theme = application.theme(id.inner());
        let appearance = theme.appearance(&application.style());
        let viewport = Viewport::with_physical_size(Size::new(1, 1), 1.0);

        Self {
            id,
            title,
            application_scale_factor: scale_factor,
            surface_scale_factor: 1.0, // assumed to be 1.0 at first
            viewport,
            viewport_changed: true,
            // TODO: Encode cursor availability in the type-system
            cursor_position: None,
            modifiers: Modifiers::default(),
            theme,
            appearance,
            application: PhantomData,
            frame: None,
            needs_redraw: false,
            first: true,
            wp_viewport: None,
            interface_state: user_interface::State::Outdated,
            surface: None,
            wrapper,
            subsurfaces: Vec::new(),
        }
    }

    pub(crate) fn set_needs_redraw(&mut self, needs_redraw: bool) {
        self.needs_redraw = needs_redraw;
    }

    pub(crate) fn needs_redraw(&self) -> bool {
        self.needs_redraw
    }

    pub(crate) fn set_frame(&mut self, frame: Option<WlSurface>) {
        self.frame = frame;
    }

    pub(crate) fn first(&self) -> bool {
        self.first
    }

    pub(crate) fn set_first(&mut self, first: bool) {
        self.first = first;
    }

    /// Returns the current [`Viewport`] of the [`State`].
    pub fn viewport(&self) -> &Viewport {
        &self.viewport
    }

    /// Returns the current title of the [`State`].
    pub fn title(&self) -> &str {
        &self.title
    }

    /// TODO
    pub fn viewport_changed(&self) -> bool {
        self.viewport_changed
    }

    /// Returns the physical [`Size`] of the [`Viewport`] of the [`State`].
    pub fn physical_size(&self) -> Size<u32> {
        self.viewport.physical_size()
    }

    /// Returns the logical [`Size`] of the [`Viewport`] of the [`State`].
    pub fn logical_size(&self) -> Size<f32> {
        self.viewport.logical_size()
    }

    /// Sets the logical [`Size`] of the [`Viewport`] of the [`State`].
    pub fn set_logical_size(&mut self, w: f32, h: f32) {
        let old_size = self.viewport.logical_size();
        if !approx_eq!(f32, w as f32, old_size.width, F32Margin::default())
            || !approx_eq!(f32, h as f32, old_size.height, F32Margin::default())
        {
            let logical_size = Size::<f32>::new(w, h);
            self.viewport_changed = true;
            self.viewport =
                Viewport::with_logical_size(logical_size, self.scale_factor());
            if let Some(wp_viewport) = self.wp_viewport.as_ref() {
                wp_viewport.set_destination(
                    logical_size.width.ceil() as i32,
                    logical_size.height.ceil() as i32,
                );
            }
        }
    }

    /// Returns the current scale factor of the [`Viewport`] of the [`State`].
    pub fn scale_factor(&self) -> f64 {
        self.viewport.scale_factor()
    }

    pub fn set_scale_factor(&mut self, scale_factor: f64) {
        if !approx_eq!(
            f64,
            scale_factor,
            self.surface_scale_factor,
            F64Margin::default()
        ) {
            self.viewport_changed = true;
            let logical_size = self.viewport.logical_size();
            self.surface_scale_factor = scale_factor;
            self.viewport = Viewport::with_logical_size(
                logical_size,
                self.application_scale_factor * self.surface_scale_factor,
            );
            if let Some(wp_viewport) = self.wp_viewport.as_ref() {
                wp_viewport.set_destination(
                    logical_size.width.ceil() as i32,
                    logical_size.height.ceil() as i32,
                );
            }
        }
    }

    // TODO use a type to encode cursor availability
    /// Returns the current cursor position of the [`State`].
    pub fn cursor(&self) -> mouse::Cursor {
        self.cursor_position
            .map(|cursor_position| {
                let scale_factor = self.application_scale_factor;
                assert!(
                    scale_factor.is_sign_positive() && scale_factor.is_normal()
                );
                let logical: LogicalPosition<f64> =
                    cursor_position.to_logical(scale_factor);

                Point {
                    x: logical.x as f32,
                    y: logical.y as f32,
                }
            })
            .map(mouse::Cursor::Available)
            .unwrap_or(mouse::Cursor::Unavailable)
    }

    /// Returns the current keyboard modifiers of the [`State`].
    pub fn modifiers(&self) -> Modifiers {
        self.modifiers
    }

    /// Returns the current theme of the [`State`].
    pub fn theme(&self) -> &<A as Program>::Theme {
        &self.theme
    }

    /// Returns the current background [`Color`] of the [`State`].
    pub fn background_color(&self) -> Color {
        self.appearance.background_color
    }

    /// Returns the current text [`Color`] of the [`State`].
    pub fn text_color(&self) -> Color {
        self.appearance.text_color
    }

    /// Returns the current icon [`Color`] of the [`State`].
    pub fn icon_color(&self) -> Color {
        self.appearance.icon_color
    }

    pub fn set_cursor_position(&mut self, p: Option<LogicalPosition<f64>>) {
        self.cursor_position =
            p.map(|p| p.to_physical(self.application_scale_factor));
    }

    fn synchronize(&mut self, application: &A) {
        // Update theme and appearance
        self.theme = application.theme(self.id.inner());
        self.appearance = self.theme.appearance(&application.style());
    }
}

// XXX Ashley careful, A, E, C must be exact same as in run_instance, or the subscription map type will have a different hash
/// Updates an [`Application`] by feeding it the provided messages, spawning any
/// resulting [`Command`], and tracking its [`Subscription`]
pub(crate) fn update<A, E, C>(
    application: &mut A,
    cache: &mut user_interface::Cache,
    state: Option<&State<A, C>>,
    renderer: &mut A::Renderer,
    runtime: MyRuntime<E, A::Message>,
    proxy: &mut proxy::Proxy<Event<A::Message>>,
    debug: &mut Debug,
    messages: &mut Vec<A::Message>,
    actions: &mut Vec<command::Action<A::Message>>,
    graphics_info: impl FnOnce() -> compositor::Information + Copy,
    auto_size_surfaces: &mut HashMap<
        SurfaceIdWrapper,
        (u32, u32, Limits, bool),
    >,
    clipboard: &mut Clipboard,
) where
    A: Application + 'static,
    E: Executor + 'static,
    C: iced_graphics::Compositor<Renderer = A::Renderer> + 'static,
    <A as Program>::Theme: StyleSheet,
{
    let actions_ = std::mem::take(actions);
    for a in actions_ {
        if let Some(a) = handle_actions(
            application,
            cache,
            state,
            renderer,
            a,
            runtime,
            proxy,
            debug,
            graphics_info,
            auto_size_surfaces,
            clipboard,
        ) {
            actions.push(a);
        }
    }
    for message in messages.drain(..) {
        debug.log_message(&message);

        debug.update_started();
        let command = runtime.enter(|| application.update(message));
        debug.update_finished();

        run_command(
            application,
            cache,
            state,
            renderer,
            command,
            runtime,
            proxy,
            debug,
            graphics_info,
            auto_size_surfaces,
            actions,
            clipboard,
        )
    }

    runtime.track(
        application
            .subscription()
            .map(subscription_map::<A, E, C>)
            .into_recipes(),
    );
}

type MyRuntime<'a, E, M> = &'a mut Runtime<E, proxy::Proxy<Event<M>>, Event<M>>;

/// Runs the actions of a [`Command`].
fn run_command<A, C, E>(
    application: &A,
    cache: &mut user_interface::Cache,
    state: Option<&State<A, C>>,
    renderer: &mut A::Renderer,
    command: Command<A::Message>,
    runtime: MyRuntime<E, A::Message>,
    proxy: &mut proxy::Proxy<Event<A::Message>>,
    debug: &mut Debug,
    graphics_info: impl FnOnce() -> compositor::Information + Copy,
    auto_size_surfaces: &mut HashMap<
        SurfaceIdWrapper,
        (u32, u32, Limits, bool),
    >,
    actions: &mut Vec<command::Action<A::Message>>,
    clipboard: &mut Clipboard,
) where
    A: Application,
    E: Executor,
    <A as Program>::Theme: StyleSheet,
    C: Compositor,
{
    for action in command.actions() {
        if let Some(a) = handle_actions(
            application,
            cache,
            state,
            renderer,
            action,
            runtime,
            proxy,
            debug,
            graphics_info,
            auto_size_surfaces,
            clipboard,
        ) {
            actions.push(a);
        }
    }
}

fn handle_actions<A, C, E>(
    application: &A,
    cache: &mut user_interface::Cache,
    state: Option<&State<A, C>>,
    renderer: &mut A::Renderer,
    action: command::Action<A::Message>,
    runtime: MyRuntime<E, A::Message>,
    proxy: &mut proxy::Proxy<Event<A::Message>>,
    debug: &mut Debug,
    _graphics_info: impl FnOnce() -> compositor::Information + Copy,
    auto_size_surfaces: &mut HashMap<
        SurfaceIdWrapper,
        (u32, u32, Limits, bool),
    >,
    clipboard: &mut Clipboard,
) -> Option<command::Action<A::Message>>
where
    A: Application,
    E: Executor,
    <A as Program>::Theme: StyleSheet,
    C: Compositor,
{
    match action {
            command::Action::Future(future) => {
                runtime
                    .spawn(Box::pin(future.map(|e| {
                        Event::SctkEvent(IcedSctkEvent::UserEvent(e))
                    })));
            }
            command::Action::Stream(stream) => {
                runtime.run(Box::pin(
                    stream.map(|e| Event::SctkEvent(IcedSctkEvent::UserEvent(e))),
                ));
            }
            command::Action::Clipboard(action) => match action {
                clipboard::Action::Read(s_to_msg) => {
                    if matches!(clipboard.state,  crate::clipboard::State::Connected(_)) {
                        let contents = clipboard.read();
                        let message = s_to_msg(contents);
                        proxy.send_event(Event::Message(message));
                    }
                }
                clipboard::Action::Write(contents) => {
                    if matches!(clipboard.state,  crate::clipboard::State::Connected(_)) {
                        clipboard.write(contents)
                    }
                }
            },
            command::Action::Window(..) => {
                unimplemented!("Use platform specific events instead")
            }
            command::Action::System(action) => match action {
                system::Action::QueryInformation(_tag) => {
                    #[cfg(feature = "system")]
                    {
                        let graphics_info = _graphics_info();
                        let proxy = proxy.clone();

                        let _ = std::thread::spawn(move || {
                            let information =
                                crate::system::information(graphics_info);

                            let message = _tag(information);

                            proxy
                                .send_event(Event::Message(message));
                        });
                    }
                }
            },
            command::Action::Widget(action) => {
                let state = match state {
                    Some(s) => s,
                    None => return None,
                };
                let id = &state.id;
                let mut current_cache = std::mem::take(cache);
                let mut current_operation = Some(Box::new(OperationWrapper::Message(action)));


                let mut user_interface = build_user_interface(
                    application,
                    current_cache,
                    renderer,
                    state.logical_size(),
                    &state.title,
                    debug,
                    *id, // TODO: run the operation on every widget tree ?
                    auto_size_surfaces,
                    proxy
                );
                let mut ret = None;

                while let Some(mut operation) = current_operation.take() {
                    user_interface.operate(renderer, operation.as_mut());

                    match operation.as_ref().finish() {
                        operation::Outcome::None => {
                            ret = Some(operation);
                        }
                        operation::Outcome::Some(message) => {
                            match message {
                                operation::OperationOutputWrapper::Message(m) => {
                                    proxy.send_event(Event::SctkEvent(
                                        IcedSctkEvent::UserEvent(m),
                                    ));
                                    ret = Some(operation)
                                },
                                operation::OperationOutputWrapper::Id(_) => {
                                    // should not happen
                                },
                            }
                        }
                        operation::Outcome::Chain(next) => {
                            current_operation = Some(Box::new(OperationWrapper::Wrapper(next)));
                        }
                    }
                }

                current_cache = user_interface.into_cache();
                *cache = current_cache;
                return ret.and_then(|o| match *o {
                    OperationWrapper::Message(o) => Some(command::Action::Widget(o)),
                    _ => None
                });
            }
            command::Action::PlatformSpecific(
                platform_specific::Action::Wayland(
                    platform_specific::wayland::Action::LayerSurface(
                        layer_surface_action,
                    ),
                ),
            ) => {
                if let platform_specific::wayland::layer_surface::Action::LayerSurface{ mut builder, _phantom } = layer_surface_action {
                    if builder.size.is_none() {
                        let e = application.view(builder.id);
                        let mut tree = Tree::new(e.as_widget());
                        let node = Widget::layout(e.as_widget(), &mut tree, renderer, &builder.size_limits);
                        let bounds = node.bounds();
                        let (w, h) = ((bounds.width.ceil()).max(1.0) as u32, (bounds.height.ceil()).max(1.0) as u32);
                        auto_size_surfaces.insert(SurfaceIdWrapper::LayerSurface(builder.id), (w, h, builder.size_limits, false));
                        builder.size = Some((Some(bounds.width as u32), Some(bounds.height as u32)));
                    }
                    proxy.send_event(Event::LayerSurface(platform_specific::wayland::layer_surface::Action::LayerSurface {builder, _phantom}));
                } else {
                    proxy.send_event(Event::LayerSurface(layer_surface_action));
                }
            }
            command::Action::PlatformSpecific(
                platform_specific::Action::Wayland(
                    platform_specific::wayland::Action::Window(window_action),
                ),
            ) => {
                if let platform_specific::wayland::window::Action::Window{ mut builder, _phantom } = window_action {
                    if builder.autosize {
                        let e = application.view(builder.window_id);
                        let mut tree = Tree::new(e.as_widget());
                        let node = Widget::layout(e.as_widget(), &mut tree, renderer, &builder.size_limits);
                        let bounds = node.bounds();
                        let (w, h) = ((bounds.width.ceil()).max(1.0) as u32, (bounds.height.ceil()).max(1.0) as u32);
                        auto_size_surfaces.insert(SurfaceIdWrapper::Window(builder.window_id), (w, h, builder.size_limits, false));
                        builder.size = (bounds.width as u32, bounds.height as u32);
                    }
                    proxy.send_event(Event::Window(platform_specific::wayland::window::Action::Window{builder, _phantom}));
                } else {
                    proxy.send_event(Event::Window(window_action));
                }
            }
            command::Action::PlatformSpecific(
                platform_specific::Action::Wayland(
                    platform_specific::wayland::Action::Popup(popup_action),
                ),
            ) => {
                if let popup::Action::Popup { mut popup, _phantom } = popup_action {
                    if popup.positioner.size.is_none() {
                        let e = application.view(popup.id);
                        let mut tree = Tree::new(e.as_widget());
                        let node = Widget::layout( e.as_widget(), &mut tree, renderer, &popup.positioner.size_limits);
                        let bounds = node.bounds();
                        let (w, h) = (bounds.width.ceil().max(1.0) as u32, bounds.height.ceil().max(1.0) as u32);
                        auto_size_surfaces.insert(SurfaceIdWrapper::Popup(popup.id), (w, h, popup.positioner.size_limits, false));
                        popup.positioner.size = Some((w, h));
                    }
                    proxy.send_event(Event::Popup(popup::Action::Popup{popup, _phantom}));
                } else {
                    proxy.send_event(Event::Popup(popup_action));
                }
            }
            command::Action::PlatformSpecific(platform_specific::Action::Wayland(platform_specific::wayland::Action::DataDevice(data_device_action))) => {
                proxy.send_event(Event::DataDevice(data_device_action));
            }
            command::Action::PlatformSpecific(
                platform_specific::Action::Wayland(
                    platform_specific::wayland::Action::Activation(activation_action)
                )
            ) => {
                proxy.send_event(Event::Activation(activation_action));
            }
            command::Action::PlatformSpecific(platform_specific::Action::Wayland(platform_specific::wayland::Action::SessionLock(session_lock_action))) => {
                proxy.send_event(Event::SessionLock(session_lock_action));
            }
<<<<<<< HEAD
            #[cfg(feature = "virtual_keyboard")]
            command::Action::PlatformSpecific(platform_specific::Action::Wayland(platform_specific::wayland::Action::VirtualKeyboard(virtual_keyboard_action))) 
            => {
                proxy.send_event(Event::VirtualKeyboard(virtual_keyboard_action))
            }
            #[cfg(feature = "input_method")]
            command::Action::PlatformSpecific(platform_specific::Action::Wayland(platform_specific::wayland::Action::InputMethod(input_method_action))) => {
                proxy.send_event(Event::InputMethod(input_method_action))
            }
            #[cfg(feature = "input_method")]
            command::Action::PlatformSpecific(platform_specific::Action::Wayland(
                platform_specific::wayland::Action::InputMethodPopup(input_method_popup_action))) => {
                    if let input_method_popup::Action::Popup { mut settings, _phantom } = input_method_popup_action {
                        let e = application.view(settings.id);
                        let mut tree = Tree::new(e.as_widget());
                        let node = Widget::layout(e.as_widget(), &mut tree, renderer, &settings.size_limits);
                        let bounds = node.bounds();
                        let (w, h) = ((bounds.width.round()) as u32, (bounds.height.round()) as u32);
                        auto_size_surfaces.insert(SurfaceIdWrapper::InputMethodPopup(settings.id), (w, h, settings.size_limits, false));
                        settings.size = (w, h);
                        proxy.send_event(Event::InputMethodPopup(input_method_popup::Action::Popup { settings, _phantom }))
                    } else {
                        proxy.send_event(Event::InputMethodPopup(input_method_popup_action))
                    }
            }
            _ => {}
=======
        _ => {}
>>>>>>> 53a8cc14
        };
    None
}
pub fn build_user_interfaces<'a, A, C>(
    application: &'a A,
    renderer: &mut A::Renderer,
    debug: &mut Debug,
    states: &HashMap<SurfaceId, State<A, C>>,
    mut pure_states: HashMap<SurfaceId, user_interface::Cache>,
    auto_size_surfaces: &mut HashMap<
        SurfaceIdWrapper,
        (u32, u32, Limits, bool),
    >,
    ev_proxy: &mut proxy::Proxy<Event<A::Message>>,
) -> HashMap<
    SurfaceId,
    UserInterface<
        'a,
        <A as Program>::Message,
        <A as Program>::Theme,
        <A as Program>::Renderer,
    >,
>
where
    A: Application + 'static,
    <A as Program>::Theme: StyleSheet,
    C: Compositor,
{
    let mut interfaces = HashMap::new();

    // TODO ASHLEY make sure Ids are iterated in the same order every time for a11y
    for (id, pure_state) in pure_states.drain().sorted_by(|a, b| a.0.cmp(&b.0))
    {
        let state = &states.get(&id).unwrap();

        let user_interface = build_user_interface(
            application,
            pure_state,
            renderer,
            state.logical_size(),
            &state.title,
            debug,
            state.id,
            auto_size_surfaces,
            ev_proxy,
        );

        let _ = interfaces.insert(id, user_interface);
    }

    interfaces
}

// Determine if `SctkEvent` is for surface with given object id.
fn event_is_for_surface(
    evt: &SctkEvent,
    object_id: &ObjectId,
    has_kbd_focus: bool,
) -> bool {
    match evt {
        SctkEvent::SeatEvent { id, .. } => &id.id() == object_id,
        SctkEvent::PointerEvent { variant, .. } => {
            &variant.surface.id() == object_id
        }
        SctkEvent::KeyboardEvent { variant, .. } => match variant {
            KeyboardEventVariant::Leave(id) => &id.id() == object_id,
            _ => has_kbd_focus,
        },
        SctkEvent::WindowEvent { id, .. } => &id.id() == object_id,
        SctkEvent::LayerSurfaceEvent { id, .. } => &id.id() == object_id,
        SctkEvent::PopupEvent { id, .. } => &id.id() == object_id,
        SctkEvent::NewOutput { .. }
        | SctkEvent::UpdateOutput { .. }
        | SctkEvent::RemovedOutput(_) => false,
        SctkEvent::ScaleFactorChanged { id, .. } => &id.id() == object_id,
        SctkEvent::DndOffer { surface, .. } => &surface.id() == object_id,
        SctkEvent::DataSource(_) => true,
        SctkEvent::SessionLocked => false,
        SctkEvent::SessionLockFinished => false,
        SctkEvent::SessionLockSurfaceCreated { surface, .. } => {
            &surface.id() == object_id
        }
        SctkEvent::SessionLockSurfaceConfigure { surface, .. } => {
            &surface.id() == object_id
        }
        SctkEvent::SessionUnlocked => false,
        #[cfg(feature = "input_method")]
        SctkEvent::InputMethodEvent { .. } => false,
        #[cfg(feature = "input_method")]
        SctkEvent::InputMethodKeyboardEvent { .. } => true,
        #[cfg(feature = "input_method")]
        SctkEvent::InputMethodPopupEvent { variant: _, id } => {
            &id.id() == object_id
        }
    }
}<|MERGE_RESOLUTION|>--- conflicted
+++ resolved
@@ -2372,7 +2372,6 @@
             command::Action::PlatformSpecific(platform_specific::Action::Wayland(platform_specific::wayland::Action::SessionLock(session_lock_action))) => {
                 proxy.send_event(Event::SessionLock(session_lock_action));
             }
-<<<<<<< HEAD
             #[cfg(feature = "virtual_keyboard")]
             command::Action::PlatformSpecific(platform_specific::Action::Wayland(platform_specific::wayland::Action::VirtualKeyboard(virtual_keyboard_action))) 
             => {
@@ -2399,9 +2398,6 @@
                     }
             }
             _ => {}
-=======
-        _ => {}
->>>>>>> 53a8cc14
         };
     None
 }
