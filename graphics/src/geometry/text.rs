--- conflicted
+++ resolved
@@ -38,11 +38,7 @@
             content: String::new(),
             position: Point::ORIGIN,
             color: Color::BLACK,
-<<<<<<< HEAD
-            size: 14.0,
-=======
             size: Pixels(14.0),
->>>>>>> 611ce160
             line_height: LineHeight::default(),
             font: Font::default(),
             horizontal_alignment: alignment::Horizontal::Left,
