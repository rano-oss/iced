//! A gradient that can be used as a fill for some geometry.
//!
//! For a gradient that you can use as a background variant for a widget, see [`Gradient`].
use crate::color;
use crate::core::gradient::ColorStop;
use crate::core::{self, Color, Point, Rectangle};

use bytemuck::{Pod, Zeroable};
use half::f16;
use std::cmp::Ordering;

#[derive(Debug, Clone, PartialEq)]
/// A fill which linearly interpolates colors along a direction.
///
/// For a gradient which can be used as a fill for a background of a widget, see [`crate::core::Gradient`].
pub enum Gradient {
    /// A linear gradient interpolates colors along a direction from its `start` to its `end`
    /// point.
    Linear(Linear),
}

impl From<Linear> for Gradient {
    fn from(gradient: Linear) -> Self {
        Self::Linear(gradient)
    }
}

impl Gradient {
    /// Packs the [`Gradient`] for use in shader code.
    pub fn pack(&self) -> Packed {
        match self {
            Gradient::Linear(linear) => linear.pack(),
        }
    }
}

/// A linear gradient.
#[derive(Debug, Clone, Copy, PartialEq)]
pub struct Linear {
    /// The absolute starting position of the gradient.
    pub start: Point,

    /// The absolute ending position of the gradient.
    pub end: Point,

    /// [`ColorStop`]s along the linear gradient direction.
    pub stops: [Option<ColorStop>; 8],
}

impl Linear {
    /// Creates a new [`Linear`] builder.
    pub fn new(start: Point, end: Point) -> Self {
        Self {
            start,
            end,
            stops: [None; 8],
        }
    }

    /// Adds a new [`ColorStop`], defined by an offset and a color, to the gradient.
    ///
    /// Any `offset` that is not within `0.0..=1.0` will be silently ignored.
    ///
    /// Any stop added after the 8th will be silently ignored.
    pub fn add_stop(mut self, offset: f32, color: Color) -> Self {
        if offset.is_finite() && (0.0..=1.0).contains(&offset) {
            let (Ok(index) | Err(index)) =
                self.stops.binary_search_by(|stop| match stop {
                    None => Ordering::Greater,
                    Some(stop) => stop.offset.partial_cmp(&offset).unwrap(),
                });

            if index < 8 {
                self.stops[index] = Some(ColorStop { offset, color });
            }
        } else {
            log::warn!("Gradient: ColorStop must be within 0.0..=1.0 range.");
        };

        self
    }

    /// Adds multiple [`ColorStop`]s to the gradient.
    ///
    /// Any stop added after the 8th will be silently ignored.
    pub fn add_stops(
        mut self,
        stops: impl IntoIterator<Item = ColorStop>,
    ) -> Self {
        for stop in stops {
            self = self.add_stop(stop.offset, stop.color);
        }

        self
    }

    /// Packs the [`Gradient`] for use in shader code.
    pub fn pack(&self) -> Packed {
        let mut colors = [[0u32; 2]; 8];
        let mut offsets = [f16::from(0u8); 8];

        for (index, stop) in self.stops.iter().enumerate() {
            let [r, g, b, a] =
                color::pack(stop.map_or(Color::default(), |s| s.color))
                    .components();

            colors[index] = [
                pack_f16s([f16::from_f32(r), f16::from_f32(g)]),
                pack_f16s([f16::from_f32(b), f16::from_f32(a)]),
            ];

            offsets[index] =
                stop.map_or(f16::from_f32(2.0), |s| f16::from_f32(s.offset));
        }

        let offsets = [
            pack_f16s([offsets[0], offsets[1]]),
            pack_f16s([offsets[2], offsets[3]]),
            pack_f16s([offsets[4], offsets[5]]),
            pack_f16s([offsets[6], offsets[7]]),
        ];
<<<<<<< HEAD

        let direction = [self.start.x, self.start.y, self.end.x, self.end.y];

=======

        let direction = [self.start.x, self.start.y, self.end.x, self.end.y];

>>>>>>> 611ce160
        Packed {
            colors,
            offsets,
            direction,
        }
    }
}

/// Packed [`Gradient`] data for use in shader code.
#[derive(Debug, Copy, Clone, PartialEq, Zeroable, Pod)]
#[repr(C)]
pub struct Packed {
    // 8 colors, each channel = 16 bit float, 2 colors packed into 1 u32
    colors: [[u32; 2]; 8],
    // 8 offsets, 8x 16 bit floats packed into 4 u32s
    offsets: [u32; 4],
    direction: [f32; 4],
}

/// Creates a new [`Packed`] gradient for use in shader code.
pub fn pack(gradient: &core::Gradient, bounds: Rectangle) -> Packed {
    match gradient {
        core::Gradient::Linear(linear) => {
            let mut colors = [[0u32; 2]; 8];
            let mut offsets = [f16::from(0u8); 8];

            for (index, stop) in linear.stops.iter().enumerate() {
                let [r, g, b, a] =
                    color::pack(stop.map_or(Color::default(), |s| s.color))
                        .components();

                colors[index] = [
                    pack_f16s([f16::from_f32(r), f16::from_f32(g)]),
                    pack_f16s([f16::from_f32(b), f16::from_f32(a)]),
                ];

                offsets[index] = stop
                    .map_or(f16::from_f32(2.0), |s| f16::from_f32(s.offset));
            }

            let offsets = [
                pack_f16s([offsets[0], offsets[1]]),
                pack_f16s([offsets[2], offsets[3]]),
                pack_f16s([offsets[4], offsets[5]]),
                pack_f16s([offsets[6], offsets[7]]),
            ];

            let (start, end) = linear.angle.to_distance(&bounds);

            let direction = [start.x, start.y, end.x, end.y];

            Packed {
                colors,
                offsets,
                direction,
            }
        }
    }
}

/// Packs two f16s into one u32.
fn pack_f16s(f: [f16; 2]) -> u32 {
    let one = (f[0].to_bits() as u32) << 16;
    let two = f[1].to_bits() as u32;

    one | two
}<|MERGE_RESOLUTION|>--- conflicted
+++ resolved
@@ -119,15 +119,9 @@
             pack_f16s([offsets[4], offsets[5]]),
             pack_f16s([offsets[6], offsets[7]]),
         ];
-<<<<<<< HEAD
 
         let direction = [self.start.x, self.start.y, self.end.x, self.end.y];
 
-=======
-
-        let direction = [self.start.x, self.start.y, self.end.x, self.end.y];
-
->>>>>>> 611ce160
         Packed {
             colors,
             offsets,
