//! Display interactive elements on top of other widgets.
mod element;
mod group;

pub use element::Element;
pub use group::Group;

use crate::event::{self, Event};
use crate::layout;
use crate::mouse;
use crate::renderer;
use crate::widget::Operation;
use crate::widget::{OperationOutputWrapper, Tree};
<<<<<<< HEAD
use crate::{Clipboard, Layout, Point, Rectangle, Shell, Size};
=======
use crate::{Clipboard, Layout, Point, Rectangle, Shell, Size, Vector};
>>>>>>> 611ce160

/// An interactive component that can be displayed on top of other widgets.
pub trait Overlay<Message, Renderer>
where
    Renderer: crate::Renderer,
{
    /// Returns the layout [`Node`] of the [`Overlay`].
    ///
    /// This [`Node`] is used by the runtime to compute the [`Layout`] of the
    /// user interface.
    ///
    /// [`Node`]: layout::Node
    fn layout(
        &mut self,
        renderer: &Renderer,
        bounds: Size,
        position: Point,
        translation: Vector,
    ) -> layout::Node;

    /// Draws the [`Overlay`] using the associated `Renderer`.
    fn draw(
        &self,
        renderer: &mut Renderer,
        theme: &Renderer::Theme,
        style: &renderer::Style,
        layout: Layout<'_>,
        cursor: mouse::Cursor,
    );

    /// Applies an [`Operation`] to the [`Overlay`].
    fn operate(
        &mut self,
        _layout: Layout<'_>,
        _renderer: &Renderer,
        _operation: &mut dyn Operation<OperationOutputWrapper<Message>>,
    ) {
    }

    /// Processes a runtime [`Event`].
    ///
    /// It receives:
    ///   * an [`Event`] describing user interaction
    ///   * the computed [`Layout`] of the [`Overlay`]
    ///   * the current cursor position
    ///   * a mutable `Message` list, allowing the [`Overlay`] to produce
    ///   new messages based on user interaction.
    ///   * the `Renderer`
    ///   * a [`Clipboard`], if available
    ///
    /// By default, it does nothing.
    fn on_event(
        &mut self,
        _event: Event,
        _layout: Layout<'_>,
        _cursor: mouse::Cursor,
        _renderer: &Renderer,
        _clipboard: &mut dyn Clipboard,
        _shell: &mut Shell<'_, Message>,
    ) -> event::Status {
        event::Status::Ignored
    }

    /// Returns the current [`mouse::Interaction`] of the [`Overlay`].
    ///
    /// By default, it returns [`mouse::Interaction::Idle`].
    fn mouse_interaction(
        &self,
        _layout: Layout<'_>,
        _cursor: mouse::Cursor,
        _viewport: &Rectangle,
        _renderer: &Renderer,
    ) -> mouse::Interaction {
        mouse::Interaction::Idle
    }

    /// Returns true if the cursor is over the [`Overlay`].
    ///
    /// By default, it returns true if the bounds of the `layout` contain
    /// the `cursor_position`.
    fn is_over(
        &self,
        layout: Layout<'_>,
        _renderer: &Renderer,
        cursor_position: Point,
    ) -> bool {
        layout.bounds().contains(cursor_position)
    }

    /// Returns the nested overlay of the [`Overlay`], if there is any.
    fn overlay<'a>(
        &'a mut self,
        _layout: Layout<'_>,
        _renderer: &Renderer,
    ) -> Option<Element<'a, Message, Renderer>> {
        None
    }
}

/// Returns a [`Group`] of overlay [`Element`] children.
///
/// This method will generally only be used by advanced users that are
/// implementing the [`Widget`](crate::Widget) trait.
pub fn from_children<'a, Message, Renderer>(
    children: &'a mut [crate::Element<'_, Message, Renderer>],
    tree: &'a mut Tree,
    layout: Layout<'_>,
    renderer: &Renderer,
) -> Option<Element<'a, Message, Renderer>>
where
    Renderer: crate::Renderer,
{
    let children = children
        .iter_mut()
        .zip(&mut tree.children)
        .zip(layout.children())
        .filter_map(|((child, state), layout)| {
            child.as_widget_mut().overlay(state, layout, renderer)
        })
        .collect::<Vec<_>>();

    (!children.is_empty()).then(|| Group::with_children(children).overlay())
}<|MERGE_RESOLUTION|>--- conflicted
+++ resolved
@@ -11,11 +11,7 @@
 use crate::renderer;
 use crate::widget::Operation;
 use crate::widget::{OperationOutputWrapper, Tree};
-<<<<<<< HEAD
-use crate::{Clipboard, Layout, Point, Rectangle, Shell, Size};
-=======
 use crate::{Clipboard, Layout, Point, Rectangle, Shell, Size, Vector};
->>>>>>> 611ce160
 
 /// An interactive component that can be displayed on top of other widgets.
 pub trait Overlay<Message, Renderer>
