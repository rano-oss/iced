# Contributing

Thank you for considering contributing to Iced! Feel free to read [the ecosystem overview] and [the roadmap] to get an idea of the current state of the library.

<<<<<<< HEAD
The main advice for new contributors is to share your ideas with the community. Introduce yourself over our [Discord server] or [start a discussion in an issue](https://github.com/iced-rs/iced/issues) explaining what you have in mind (do not be afraid of duplicated issues!).
=======
The core team is busy and does not have time to mentor nor babysit new contributors. If a member of the core team thinks that reviewing and understanding your work will take more time and effort than writing it from scratch by themselves, your contribution will be dismissed. It is your responsibility to communicate and figure out how to reduce the likelihood of this!
>>>>>>> 611ce160

The general advice for new contributors is to share your ideas with the community. You can share your ideas and gather feedback in [our Discourse forum]. This is a very important step. It helps to coordinate work, get on the same page, and start building trust. Remember that [Code is the Easy Part] and also [The Hard Parts of Open Source]!

Once you have started a channel of communication, you must wait until someone from the core team chimes in. If the core team is busy, this can take a long time (maybe months!). Your idea may need a bunch of iteration, or it may turn into something completely different, or it may be completely discarded! You will have to be patient and humble. Remember that open-source is a gift.

Besides directly writing code, there are many other different ways you can contribute. To name a few:

- Writing tutorials or blog posts
- Improving the documentation
- Submitting bug reports and use cases
- Sharing, discussing, researching and exploring new ideas or crates

[the ecosystem overview]: ECOSYSTEM.md
[the roadmap]: ROADMAP.md
[our Discourse forum]: https://discourse.iced.rs/
[Code is the Easy Part]: https://youtu.be/DSjbTC-hvqQ?t=1138
[The Hard Parts of Open Source]: https://www.youtube.com/watch?v=o_4EX4dPppA<|MERGE_RESOLUTION|>--- conflicted
+++ resolved
@@ -2,11 +2,7 @@
 
 Thank you for considering contributing to Iced! Feel free to read [the ecosystem overview] and [the roadmap] to get an idea of the current state of the library.
 
-<<<<<<< HEAD
-The main advice for new contributors is to share your ideas with the community. Introduce yourself over our [Discord server] or [start a discussion in an issue](https://github.com/iced-rs/iced/issues) explaining what you have in mind (do not be afraid of duplicated issues!).
-=======
 The core team is busy and does not have time to mentor nor babysit new contributors. If a member of the core team thinks that reviewing and understanding your work will take more time and effort than writing it from scratch by themselves, your contribution will be dismissed. It is your responsibility to communicate and figure out how to reduce the likelihood of this!
->>>>>>> 611ce160
 
 The general advice for new contributors is to share your ideas with the community. You can share your ideas and gather feedback in [our Discourse forum]. This is a very important step. It helps to coordinate work, get on the same page, and start building trust. Remember that [Code is the Easy Part] and also [The Hard Parts of Open Source]!
 
