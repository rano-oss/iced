//! Configure a renderer.
use crate::core::{Font, Pixels};
use crate::graphics::Antialiasing;

/// The settings of a [`Backend`].
///
/// [`Backend`]: crate::Backend
#[derive(Debug, Clone, Copy, PartialEq)]
pub struct Settings {
    /// The present mode of the [`Backend`].
    ///
    /// [`Backend`]: crate::Backend
    pub present_mode: wgpu::PresentMode,

    /// The internal graphics backend to use.
    pub internal_backend: wgpu::Backends,

    /// The default [`Font`] to use.
    pub default_font: Font,

    /// The default size of text.
    ///
    /// By default, it will be set to `14.0`.
<<<<<<< HEAD
    pub default_text_size: f32,
=======
    pub default_text_size: Pixels,
>>>>>>> 611ce160

    /// The antialiasing strategy that will be used for triangle primitives.
    ///
    /// By default, it is `None`.
    pub antialiasing: Option<Antialiasing>,
}

impl Settings {
    /// Creates new [`Settings`] using environment configuration.
    ///
    /// Specifically:
    ///
    /// - The `internal_backend` can be configured using the `WGPU_BACKEND`
    /// environment variable. If the variable is not set, the primary backend
    /// will be used. The following values are allowed:
    ///     - `vulkan`
    ///     - `metal`
    ///     - `dx12`
    ///     - `dx11`
    ///     - `gl`
    ///     - `webgpu`
    ///     - `primary`
    pub fn from_env() -> Self {
        Settings {
            internal_backend: wgpu::util::backend_bits_from_env()
                .unwrap_or(wgpu::Backends::all()),
            ..Self::default()
        }
    }
}

impl Default for Settings {
    fn default() -> Settings {
        Settings {
            present_mode: wgpu::PresentMode::AutoVsync,
            internal_backend: wgpu::Backends::all(),
            default_font: Font::default(),
<<<<<<< HEAD
            default_text_size: 14.0,
=======
            default_text_size: Pixels(14.0),
>>>>>>> 611ce160
            antialiasing: None,
        }
    }
}<|MERGE_RESOLUTION|>--- conflicted
+++ resolved
@@ -21,11 +21,7 @@
     /// The default size of text.
     ///
     /// By default, it will be set to `14.0`.
-<<<<<<< HEAD
-    pub default_text_size: f32,
-=======
     pub default_text_size: Pixels,
->>>>>>> 611ce160
 
     /// The antialiasing strategy that will be used for triangle primitives.
     ///
@@ -63,11 +59,7 @@
             present_mode: wgpu::PresentMode::AutoVsync,
             internal_backend: wgpu::Backends::all(),
             default_font: Font::default(),
-<<<<<<< HEAD
-            default_text_size: 14.0,
-=======
             default_text_size: Pixels(14.0),
->>>>>>> 611ce160
             antialiasing: None,
         }
     }
