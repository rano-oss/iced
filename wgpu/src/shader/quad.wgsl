--- conflicted
+++ resolved
@@ -36,313 +36,4 @@
     ry = select(radi.w, radi.z, position.x > center.x);
     rx = select(rx, ry, position.y > center.y);
     return rx;
-<<<<<<< HEAD
-}
-
-fn unpack_u32(color: vec2<u32>) -> vec4<f32> {
-    let rg: vec2<f32> = unpack2x16float(color.x);
-    let ba: vec2<f32> = unpack2x16float(color.y);
-
-    return vec4<f32>(rg.y, rg.x, ba.y, ba.x);
-}
-
-struct SolidVertexInput {
-    @location(0) v_pos: vec2<f32>,
-    @location(1) color: vec4<f32>,
-    @location(2) pos: vec2<f32>,
-    @location(3) scale: vec2<f32>,
-    @location(4) border_color: vec4<f32>,
-    @location(5) border_radius: vec4<f32>,
-    @location(6) border_width: f32,
-}
-
-struct SolidVertexOutput {
-    @builtin(position) position: vec4<f32>,
-    @location(0) color: vec4<f32>,
-    @location(1) border_color: vec4<f32>,
-    @location(2) pos: vec2<f32>,
-    @location(3) scale: vec2<f32>,
-    @location(4) border_radius: vec4<f32>,
-    @location(5) border_width: f32,
-}
-
-@vertex
-fn solid_vs_main(input: SolidVertexInput) -> SolidVertexOutput {
-    var out: SolidVertexOutput;
-
-    var pos: vec2<f32> = input.pos * globals.scale;
-    var scale: vec2<f32> = input.scale * globals.scale;
-
-    var min_border_radius = min(input.scale.x, input.scale.y) * 0.5;
-    var border_radius: vec4<f32> = vec4<f32>(
-        min(input.border_radius.x, min_border_radius),
-        min(input.border_radius.y, min_border_radius),
-        min(input.border_radius.z, min_border_radius),
-        min(input.border_radius.w, min_border_radius)
-    );
-
-    var transform: mat4x4<f32> = mat4x4<f32>(
-        vec4<f32>(scale.x + 1.0, 0.0, 0.0, 0.0),
-        vec4<f32>(0.0, scale.y + 1.0, 0.0, 0.0),
-        vec4<f32>(0.0, 0.0, 1.0, 0.0),
-        vec4<f32>(pos - vec2<f32>(0.5, 0.5), 0.0, 1.0)
-    );
-
-    out.position = globals.transform * transform * vec4<f32>(input.v_pos, 0.0, 1.0);
-    out.color = input.color;
-    out.border_color = input.border_color;
-    out.pos = pos;
-    out.scale = scale;
-    out.border_radius = border_radius * globals.scale;
-    out.border_width = input.border_width * globals.scale;
-
-    return out;
-}
-
-@fragment
-fn solid_fs_main(
-    input: SolidVertexOutput
-) -> @location(0) vec4<f32> {
-    var mixed_color: vec4<f32> = input.color;
-
-    var border_radius = select_border_radius(
-        input.border_radius,
-        input.position.xy,
-        (input.pos + input.scale * 0.5).xy
-    );
-
-    if (input.border_width > 0.0) {
-        var internal_border: f32 = max(border_radius - input.border_width, 0.0);
-
-        var internal_distance: f32 = distance_alg(
-            input.position.xy,
-            input.pos + vec2<f32>(input.border_width, input.border_width),
-            input.scale - vec2<f32>(input.border_width * 2.0, input.border_width * 2.0),
-            internal_border
-        );
-
-        var border_mix: f32 = smoothstep(
-            max(internal_border - 0.5, 0.0),
-            internal_border + 0.5,
-            internal_distance
-        );
-
-        mixed_color = mix(input.color, input.border_color, vec4<f32>(border_mix, border_mix, border_mix, border_mix));
-    }
-
-    var dist: f32 = distance_alg(
-        vec2<f32>(input.position.x, input.position.y),
-        input.pos,
-        input.scale,
-        border_radius
-    );
-
-    var radius_alpha: f32 = 1.0 - smoothstep(
-        max(border_radius - 0.5, 0.0),
-        border_radius + 0.5,
-        dist
-    );
-
-    return vec4<f32>(mixed_color.x, mixed_color.y, mixed_color.z, mixed_color.w * radius_alpha);
-}
-
-struct GradientVertexInput {
-    @location(0) v_pos: vec2<f32>,
-    @location(1) colors_1: vec4<u32>,
-    @location(2) colors_2: vec4<u32>,
-    @location(3) colors_3: vec4<u32>,
-    @location(4) colors_4: vec4<u32>,
-    @location(5) offsets: vec4<u32>,
-    @location(6) direction: vec4<f32>,
-    @location(7) position_and_scale: vec4<f32>,
-    @location(8) border_color: vec4<f32>,
-    @location(9) border_radius: vec4<f32>,
-    @location(10) border_width: f32,
-}
-
-struct GradientVertexOutput {
-    @builtin(position) position: vec4<f32>,
-    @location(1) colors_1: vec4<u32>,
-    @location(2) colors_2: vec4<u32>,
-    @location(3) colors_3: vec4<u32>,
-    @location(4) colors_4: vec4<u32>,
-    @location(5) offsets: vec4<u32>,
-    @location(6) direction: vec4<f32>,
-    @location(7) position_and_scale: vec4<f32>,
-    @location(8) border_color: vec4<f32>,
-    @location(9) border_radius: vec4<f32>,
-    @location(10) border_width: f32,
-}
-
-@vertex
-fn gradient_vs_main(input: GradientVertexInput) -> GradientVertexOutput {
-    var out: GradientVertexOutput;
-
-    var pos: vec2<f32> = input.position_and_scale.xy * globals.scale;
-    var scale: vec2<f32> = input.position_and_scale.zw * globals.scale;
-
-    var min_border_radius = min(input.position_and_scale.z, input.position_and_scale.w) * 0.5;
-    var border_radius: vec4<f32> = vec4<f32>(
-        min(input.border_radius.x, min_border_radius),
-        min(input.border_radius.y, min_border_radius),
-        min(input.border_radius.z, min_border_radius),
-        min(input.border_radius.w, min_border_radius)
-    );
-
-    var transform: mat4x4<f32> = mat4x4<f32>(
-        vec4<f32>(scale.x + 1.0, 0.0, 0.0, 0.0),
-        vec4<f32>(0.0, scale.y + 1.0, 0.0, 0.0),
-        vec4<f32>(0.0, 0.0, 1.0, 0.0),
-        vec4<f32>(pos - vec2<f32>(0.5, 0.5), 0.0, 1.0)
-    );
-
-    out.position = globals.transform * transform * vec4<f32>(input.v_pos, 0.0, 1.0);
-    out.colors_1 = input.colors_1;
-    out.colors_2 = input.colors_2;
-    out.colors_3 = input.colors_3;
-    out.colors_4 = input.colors_4;
-    out.offsets = input.offsets;
-    out.direction = input.direction * globals.scale;
-    out.position_and_scale = vec4<f32>(pos, scale);
-    out.border_color = input.border_color;
-    out.border_radius = border_radius * globals.scale;
-    out.border_width = input.border_width * globals.scale;
-
-    return out;
-}
-
-fn random(coords: vec2<f32>) -> f32 {
-    return fract(sin(dot(coords, vec2(12.9898,78.233))) * 43758.5453);
-}
-
-/// Returns the current interpolated color with a max 8-stop gradient
-fn gradient(
-    raw_position: vec2<f32>,
-    direction: vec4<f32>,
-    colors: array<vec4<f32>, 8>,
-    offsets: array<f32, 8>,
-    last_index: i32
-) -> vec4<f32> {
-    let start = direction.xy;
-    let end = direction.zw;
-
-    let v1 = end - start;
-    let v2 = raw_position - start;
-    let unit = normalize(v1);
-    let coord_offset = dot(unit, v2) / length(v1);
-
-    //need to store these as a var to use dynamic indexing in a loop
-    //this is already added to wgsl spec but not in wgpu yet
-    var colors_arr = colors;
-    var offsets_arr = offsets;
-
-    var color: vec4<f32>;
-
-    let noise_granularity: f32 = 0.3/255.0;
-
-    for (var i: i32 = 0; i < last_index; i++) {
-        let curr_offset = offsets_arr[i];
-        let next_offset = offsets_arr[i+1];
-
-        if (coord_offset <= offsets_arr[0]) {
-            color = colors_arr[0];
-        }
-
-        if (curr_offset <= coord_offset && coord_offset <= next_offset) {
-            color = mix(colors_arr[i], colors_arr[i+1], smoothstep(
-                curr_offset,
-                next_offset,
-                coord_offset,
-            ));
-        }
-
-        if (coord_offset >= offsets_arr[last_index]) {
-            color = colors_arr[last_index];
-        }
-    }
-
-    return color + mix(-noise_granularity, noise_granularity, random(raw_position));
-}
-
-@fragment
-fn gradient_fs_main(input: GradientVertexOutput) -> @location(0) vec4<f32> {
-    let colors = array<vec4<f32>, 8>(
-        unpack_u32(input.colors_1.xy),
-        unpack_u32(input.colors_1.zw),
-        unpack_u32(input.colors_2.xy),
-        unpack_u32(input.colors_2.zw),
-        unpack_u32(input.colors_3.xy),
-        unpack_u32(input.colors_3.zw),
-        unpack_u32(input.colors_4.xy),
-        unpack_u32(input.colors_4.zw),
-    );
-
-    let offsets_1: vec4<f32> = unpack_u32(input.offsets.xy);
-    let offsets_2: vec4<f32> = unpack_u32(input.offsets.zw);
-
-    var offsets = array<f32, 8>(
-        offsets_1.x,
-        offsets_1.y,
-        offsets_1.z,
-        offsets_1.w,
-        offsets_2.x,
-        offsets_2.y,
-        offsets_2.z,
-        offsets_2.w,
-    );
-
-    //TODO could just pass this in to the shader but is probably more performant to just check it here
-    var last_index = 7;
-    for (var i: i32 = 0; i <= 7; i++) {
-        if (offsets[i] > 1.0) {
-            last_index = i - 1;
-            break;
-        }
-    }
-
-    var mixed_color: vec4<f32> = gradient(input.position.xy, input.direction, colors, offsets, last_index);
-
-    let pos = input.position_and_scale.xy;
-    let scale = input.position_and_scale.zw;
-
-    var border_radius = select_border_radius(
-        input.border_radius,
-        input.position.xy,
-        (pos + scale * 0.5).xy
-    );
-
-    if (input.border_width > 0.0) {
-        var internal_border: f32 = max(border_radius - input.border_width, 0.0);
-
-        var internal_distance: f32 = distance_alg(
-            input.position.xy,
-            pos + vec2<f32>(input.border_width, input.border_width),
-            scale - vec2<f32>(input.border_width * 2.0, input.border_width * 2.0),
-            internal_border
-        );
-
-        var border_mix: f32 = smoothstep(
-            max(internal_border - 0.5, 0.0),
-            internal_border + 0.5,
-            internal_distance
-        );
-
-        mixed_color = mix(mixed_color, input.border_color, vec4<f32>(border_mix, border_mix, border_mix, border_mix));
-    }
-
-    var dist: f32 = distance_alg(
-        input.position.xy,
-        pos,
-        scale,
-        border_radius
-    );
-
-    var radius_alpha: f32 = 1.0 - smoothstep(
-        max(border_radius - 0.5, 0.0),
-        border_radius + 0.5,
-        dist);
-
-    return vec4<f32>(mixed_color.x, mixed_color.y, mixed_color.z, mixed_color.w * radius_alpha);
-=======
->>>>>>> 611ce160
 }