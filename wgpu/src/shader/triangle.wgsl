struct Globals {
    transform: mat4x4<f32>,
}

<<<<<<< HEAD
@group(0) @binding(0) var<uniform> globals: Globals;

fn unpack_u32(color: vec2<u32>) -> vec4<f32> {
    let rg: vec2<f32> = unpack2x16float(color.x);
    let ba: vec2<f32> = unpack2x16float(color.y);

    return vec4<f32>(rg.y, rg.x, ba.y, ba.x);
}

struct SolidVertexInput {
    @location(0) position: vec2<f32>,
    @location(1) color: vec4<f32>,
}

struct SolidVertexOutput {
    @builtin(position) position: vec4<f32>,
    @location(0) color: vec4<f32>,
}

@vertex
fn solid_vs_main(input: SolidVertexInput) -> SolidVertexOutput {
    var out: SolidVertexOutput;

    out.color = input.color;
    out.position = globals.transform * vec4<f32>(input.position, 0.0, 1.0);

    return out;
}

@fragment
fn solid_fs_main(input: SolidVertexOutput) -> @location(0) vec4<f32> {
    return input.color;
}

struct GradientVertexInput {
    @location(0) v_pos: vec2<f32>,
    @location(1) colors_1: vec4<u32>,
    @location(2) colors_2: vec4<u32>,
    @location(3) colors_3: vec4<u32>,
    @location(4) colors_4: vec4<u32>,
    @location(5) offsets: vec4<u32>,
    @location(6) direction: vec4<f32>,
}

struct GradientVertexOutput {
    @builtin(position) position: vec4<f32>,
    @location(0) raw_position: vec2<f32>,
    @location(1) colors_1: vec4<u32>,
    @location(2) colors_2: vec4<u32>,
    @location(3) colors_3: vec4<u32>,
    @location(4) colors_4: vec4<u32>,
    @location(5) offsets: vec4<u32>,
    @location(6) direction: vec4<f32>,
}

@vertex
fn gradient_vs_main(input: GradientVertexInput) -> GradientVertexOutput {
    var output: GradientVertexOutput;

    output.position = globals.transform * vec4<f32>(input.v_pos, 0.0, 1.0);
    output.raw_position = input.v_pos;
    output.colors_1 = input.colors_1;
    output.colors_2 = input.colors_2;
    output.colors_3 = input.colors_3;
    output.colors_4 = input.colors_4;
    output.offsets = input.offsets;
    output.direction = input.direction;

    return output;
}

fn random(coords: vec2<f32>) -> f32 {
    return fract(sin(dot(coords, vec2(12.9898,78.233))) * 43758.5453);
}

/// Returns the current interpolated color with a max 8-stop gradient
fn gradient(
    raw_position: vec2<f32>,
    direction: vec4<f32>,
    colors: array<vec4<f32>, 8>,
    offsets: array<f32, 8>,
    last_index: i32
) -> vec4<f32> {
    let start = direction.xy;
    let end = direction.zw;

    let v1 = end - start;
    let v2 = raw_position - start;
    let unit = normalize(v1);
    let coord_offset = dot(unit, v2) / length(v1);

    //need to store these as a var to use dynamic indexing in a loop
    //this is already added to wgsl spec but not in wgpu yet
    var colors_arr = colors;
    var offsets_arr = offsets;

    var color: vec4<f32>;

    let noise_granularity: f32 = 0.3/255.0;

    for (var i: i32 = 0; i < last_index; i++) {
        let curr_offset = offsets_arr[i];
        let next_offset = offsets_arr[i+1];

        if (coord_offset <= offsets_arr[0]) {
            color = colors_arr[0];
        }

        if (curr_offset <= coord_offset && coord_offset <= next_offset) {
            color = mix(colors_arr[i], colors_arr[i+1], smoothstep(
                curr_offset,
                next_offset,
                coord_offset,
            ));
        }

        if (coord_offset >= offsets_arr[last_index]) {
            color = colors_arr[last_index];
        }
    }

    return color + mix(-noise_granularity, noise_granularity, random(raw_position));
}

@fragment
fn gradient_fs_main(input: GradientVertexOutput) -> @location(0) vec4<f32> {
    let colors = array<vec4<f32>, 8>(
        unpack_u32(input.colors_1.xy),
        unpack_u32(input.colors_1.zw),
        unpack_u32(input.colors_2.xy),
        unpack_u32(input.colors_2.zw),
        unpack_u32(input.colors_3.xy),
        unpack_u32(input.colors_3.zw),
        unpack_u32(input.colors_4.xy),
        unpack_u32(input.colors_4.zw),
    );

    let offsets_1: vec4<f32> = unpack_u32(input.offsets.xy);
    let offsets_2: vec4<f32> = unpack_u32(input.offsets.zw);

    var offsets = array<f32, 8>(
        offsets_1.x,
        offsets_1.y,
        offsets_1.z,
        offsets_1.w,
        offsets_2.x,
        offsets_2.y,
        offsets_2.z,
        offsets_2.w,
    );

    var last_index = 7;
    for (var i: i32 = 0; i <= 7; i++) {
        if (offsets[i] >= 1.0) {
            last_index = i;
            break;
        }
    }

    return gradient(input.raw_position, input.direction, colors, offsets, last_index);
}
=======
@group(0) @binding(0) var<uniform> globals: Globals;
>>>>>>> 611ce160
<|MERGE_RESOLUTION|>--- conflicted
+++ resolved
@@ -2,168 +2,4 @@
     transform: mat4x4<f32>,
 }
 
-<<<<<<< HEAD
-@group(0) @binding(0) var<uniform> globals: Globals;
-
-fn unpack_u32(color: vec2<u32>) -> vec4<f32> {
-    let rg: vec2<f32> = unpack2x16float(color.x);
-    let ba: vec2<f32> = unpack2x16float(color.y);
-
-    return vec4<f32>(rg.y, rg.x, ba.y, ba.x);
-}
-
-struct SolidVertexInput {
-    @location(0) position: vec2<f32>,
-    @location(1) color: vec4<f32>,
-}
-
-struct SolidVertexOutput {
-    @builtin(position) position: vec4<f32>,
-    @location(0) color: vec4<f32>,
-}
-
-@vertex
-fn solid_vs_main(input: SolidVertexInput) -> SolidVertexOutput {
-    var out: SolidVertexOutput;
-
-    out.color = input.color;
-    out.position = globals.transform * vec4<f32>(input.position, 0.0, 1.0);
-
-    return out;
-}
-
-@fragment
-fn solid_fs_main(input: SolidVertexOutput) -> @location(0) vec4<f32> {
-    return input.color;
-}
-
-struct GradientVertexInput {
-    @location(0) v_pos: vec2<f32>,
-    @location(1) colors_1: vec4<u32>,
-    @location(2) colors_2: vec4<u32>,
-    @location(3) colors_3: vec4<u32>,
-    @location(4) colors_4: vec4<u32>,
-    @location(5) offsets: vec4<u32>,
-    @location(6) direction: vec4<f32>,
-}
-
-struct GradientVertexOutput {
-    @builtin(position) position: vec4<f32>,
-    @location(0) raw_position: vec2<f32>,
-    @location(1) colors_1: vec4<u32>,
-    @location(2) colors_2: vec4<u32>,
-    @location(3) colors_3: vec4<u32>,
-    @location(4) colors_4: vec4<u32>,
-    @location(5) offsets: vec4<u32>,
-    @location(6) direction: vec4<f32>,
-}
-
-@vertex
-fn gradient_vs_main(input: GradientVertexInput) -> GradientVertexOutput {
-    var output: GradientVertexOutput;
-
-    output.position = globals.transform * vec4<f32>(input.v_pos, 0.0, 1.0);
-    output.raw_position = input.v_pos;
-    output.colors_1 = input.colors_1;
-    output.colors_2 = input.colors_2;
-    output.colors_3 = input.colors_3;
-    output.colors_4 = input.colors_4;
-    output.offsets = input.offsets;
-    output.direction = input.direction;
-
-    return output;
-}
-
-fn random(coords: vec2<f32>) -> f32 {
-    return fract(sin(dot(coords, vec2(12.9898,78.233))) * 43758.5453);
-}
-
-/// Returns the current interpolated color with a max 8-stop gradient
-fn gradient(
-    raw_position: vec2<f32>,
-    direction: vec4<f32>,
-    colors: array<vec4<f32>, 8>,
-    offsets: array<f32, 8>,
-    last_index: i32
-) -> vec4<f32> {
-    let start = direction.xy;
-    let end = direction.zw;
-
-    let v1 = end - start;
-    let v2 = raw_position - start;
-    let unit = normalize(v1);
-    let coord_offset = dot(unit, v2) / length(v1);
-
-    //need to store these as a var to use dynamic indexing in a loop
-    //this is already added to wgsl spec but not in wgpu yet
-    var colors_arr = colors;
-    var offsets_arr = offsets;
-
-    var color: vec4<f32>;
-
-    let noise_granularity: f32 = 0.3/255.0;
-
-    for (var i: i32 = 0; i < last_index; i++) {
-        let curr_offset = offsets_arr[i];
-        let next_offset = offsets_arr[i+1];
-
-        if (coord_offset <= offsets_arr[0]) {
-            color = colors_arr[0];
-        }
-
-        if (curr_offset <= coord_offset && coord_offset <= next_offset) {
-            color = mix(colors_arr[i], colors_arr[i+1], smoothstep(
-                curr_offset,
-                next_offset,
-                coord_offset,
-            ));
-        }
-
-        if (coord_offset >= offsets_arr[last_index]) {
-            color = colors_arr[last_index];
-        }
-    }
-
-    return color + mix(-noise_granularity, noise_granularity, random(raw_position));
-}
-
-@fragment
-fn gradient_fs_main(input: GradientVertexOutput) -> @location(0) vec4<f32> {
-    let colors = array<vec4<f32>, 8>(
-        unpack_u32(input.colors_1.xy),
-        unpack_u32(input.colors_1.zw),
-        unpack_u32(input.colors_2.xy),
-        unpack_u32(input.colors_2.zw),
-        unpack_u32(input.colors_3.xy),
-        unpack_u32(input.colors_3.zw),
-        unpack_u32(input.colors_4.xy),
-        unpack_u32(input.colors_4.zw),
-    );
-
-    let offsets_1: vec4<f32> = unpack_u32(input.offsets.xy);
-    let offsets_2: vec4<f32> = unpack_u32(input.offsets.zw);
-
-    var offsets = array<f32, 8>(
-        offsets_1.x,
-        offsets_1.y,
-        offsets_1.z,
-        offsets_1.w,
-        offsets_2.x,
-        offsets_2.y,
-        offsets_2.z,
-        offsets_2.w,
-    );
-
-    var last_index = 7;
-    for (var i: i32 = 0; i <= 7; i++) {
-        if (offsets[i] >= 1.0) {
-            last_index = i;
-            break;
-        }
-    }
-
-    return gradient(input.raw_position, input.direction, colors, offsets, last_index);
-}
-=======
-@group(0) @binding(0) var<uniform> globals: Globals;
->>>>>>> 611ce160
+@group(0) @binding(0) var<uniform> globals: Globals;