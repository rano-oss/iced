--- conflicted
+++ resolved
@@ -1,16 +1,5 @@
 [package]
 name = "iced_winit"
-<<<<<<< HEAD
-version = "0.10.0"
-authors = ["Héctor Ramón Jiménez <hector0193@gmail.com>"]
-edition = "2021"
-description = "A winit runtime for Iced"
-license = "MIT"
-repository = "https://github.com/iced-rs/iced"
-documentation = "https://docs.rs/iced_winit"
-keywords = ["gui", "ui", "graphics", "interface", "widgets"]
-categories = ["gui"]
-=======
 description = "A runtime for iced on top of winit"
 version.workspace = true
 edition.workspace = true
@@ -20,7 +9,6 @@
 homepage.workspace = true
 categories.workspace = true
 keywords.workspace = true
->>>>>>> 611ce160
 
 [features]
 default = ["x11", "wayland", "wayland-dlopen", "wayland-csd-adwaita"]
@@ -31,66 +19,6 @@
 wayland = ["winit/wayland"]
 wayland-dlopen = ["winit/wayland-dlopen"]
 wayland-csd-adwaita = ["winit/wayland-csd-adwaita"]
-<<<<<<< HEAD
-a11y = ["iced_accessibility", "iced_runtime/a11y"]
-
-[dependencies]
-window_clipboard = "0.3"
-log = "0.4"
-thiserror = "1.0"
-raw-window-handle = "0.5"
-
-[dependencies.winit]
-git = "https://github.com/pop-os/winit.git"
-branch = "master"
-
-[dependencies.iced_runtime]
-version = "0.1"
-path = "../runtime"
-
-[dependencies.iced_graphics]
-version = "0.9"
-path = "../graphics"
-
-[dependencies.iced_style]
-version = "0.9"
-path = "../style"
-
-[dependencies.tracing]
-version = "0.1.37"
-optional = true
-features = ["std"]
-
-[dependencies.tracing-core]
-version = "0.1.30"
-optional = true
-
-[dependencies.tracing-subscriber]
-version = "0.3.16"
-optional = true
-features = ["registry"]
-
-[dependencies.tracing-chrome]
-version = "0.7.0"
-optional = true
-
-[target.'cfg(target_os = "windows")'.dependencies.winapi]
-version = "0.3.6"
-
-[target.'cfg(target_arch = "wasm32")'.dependencies.web-sys]
-version = "0.3"
-features = ["Document", "Window"]
-
-[dependencies.sysinfo]
-version = "0.28"
-optional = true
-
-[dependencies.iced_accessibility]
-version = "0.1.0"
-path = "../accessibility"
-optional = true
-features = ["accesskit_winit"]
-=======
 multi-window = ["iced_runtime/multi-window"]
 a11y = ["iced_accessibility", "iced_runtime/a11y"]
 
@@ -115,5 +43,4 @@
 
 [target.'cfg(target_arch = "wasm32")'.dependencies]
 web-sys.workspace = true
-web-sys.features = ["Document", "Window"]
->>>>>>> 611ce160
+web-sys.features = ["Document", "Window"]