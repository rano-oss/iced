--- conflicted
+++ resolved
@@ -139,11 +139,7 @@
             let logical_size = new_size.to_logical(scale_factor);
 
             Some(Event::Window(
-<<<<<<< HEAD
-                window::Id::default(),
-=======
                 id,
->>>>>>> 611ce160
                 window::Event::Resized {
                     width: logical_size.width,
                     height: logical_size.height,
@@ -154,22 +150,15 @@
             let logical_size = new_inner_size.to_logical(scale_factor);
 
             Some(Event::Window(
-<<<<<<< HEAD
-                window::Id::default(),
-=======
                 id,
->>>>>>> 611ce160
                 window::Event::Resized {
                     width: logical_size.width,
                     height: logical_size.height,
                 },
             ))
-<<<<<<< HEAD
-=======
         }
         WindowEvent::CloseRequested => {
             Some(Event::Window(id, window::Event::CloseRequested))
->>>>>>> 611ce160
         }
         WindowEvent::CloseRequested => Some(Event::Window(
             window::Id::default(),
@@ -252,31 +241,13 @@
             keyboard::Event::ModifiersChanged(self::modifiers(*new_modifiers)),
         )),
         WindowEvent::Focused(focused) => Some(Event::Window(
-<<<<<<< HEAD
-            window::Id::default(),
-=======
             id,
->>>>>>> 611ce160
             if *focused {
                 window::Event::Focused
             } else {
                 window::Event::Unfocused
             },
         )),
-<<<<<<< HEAD
-        WindowEvent::HoveredFile(path) => Some(Event::Window(
-            window::Id::default(),
-            window::Event::FileHovered(path.clone()),
-        )),
-        WindowEvent::DroppedFile(path) => Some(Event::Window(
-            window::Id::default(),
-            window::Event::FileDropped(path.clone()),
-        )),
-        WindowEvent::HoveredFileCancelled => Some(Event::Window(
-            window::Id::default(),
-            window::Event::FilesHoveredLeft,
-        )),
-=======
         WindowEvent::HoveredFile(path) => {
             Some(Event::Window(id, window::Event::FileHovered(path.clone())))
         }
@@ -286,7 +257,6 @@
         WindowEvent::HoveredFileCancelled => {
             Some(Event::Window(id, window::Event::FilesHoveredLeft))
         }
->>>>>>> 611ce160
         WindowEvent::Touch(touch) => {
             Some(Event::Touch(touch_event(*touch, scale_factor)))
         }
@@ -294,14 +264,7 @@
             let winit::dpi::LogicalPosition { x, y } =
                 position.to_logical(scale_factor);
 
-<<<<<<< HEAD
-            Some(Event::Window(
-                window::Id::default(),
-                window::Event::Moved { x, y },
-            ))
-=======
             Some(Event::Window(id, window::Event::Moved { x, y }))
->>>>>>> 611ce160
         }
         _ => None,
     }
@@ -429,13 +392,8 @@
         winit::event::MouseButton::Left => mouse::Button::Left,
         winit::event::MouseButton::Right => mouse::Button::Right,
         winit::event::MouseButton::Middle => mouse::Button::Middle,
-<<<<<<< HEAD
-        winit::event::MouseButton::Back => mouse::Button::Back,
-        winit::event::MouseButton::Forward => mouse::Button::Forward,
-=======
         winit::event::MouseButton::Forward => mouse::Button::Forward,
         winit::event::MouseButton::Back => mouse::Button::Back,
->>>>>>> 611ce160
         winit::event::MouseButton::Other(other) => mouse::Button::Other(other),
     }
 }
