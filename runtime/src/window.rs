--- conflicted
+++ resolved
@@ -1,31 +1,19 @@
 //! Build window-based GUI applications.
 mod action;
 
-<<<<<<< HEAD
-pub use crate::core::window::Id;
-pub mod screenshot;
-
-=======
 pub mod screenshot;
 
 pub use crate::core::window::Id;
 
->>>>>>> 611ce160
 pub use action::Action;
 pub use screenshot::Screenshot;
 
 use crate::command::{self, Command};
 use crate::core::time::Instant;
-<<<<<<< HEAD
-use crate::core::window::{Event, Icon, Level, Mode, UserAttention};
-use crate::core::Size;
-use crate::futures::subscription::{self, Subscription};
-=======
 use crate::core::window::{Event, Icon, Level, Mode, Settings, UserAttention};
 use crate::core::{Point, Size};
 use crate::futures::event;
 use crate::futures::Subscription;
->>>>>>> 611ce160
 
 /// Subscribes to the frames of the window of the running application.
 ///
@@ -53,13 +41,6 @@
 ///
 /// In any case, this [`Subscription`] is useful to smoothly draw application-driven
 /// animations without missing any frames.
-<<<<<<< HEAD
-pub fn frames() -> Subscription<(Id, Instant)> {
-    subscription::raw_events(|event, _status| match event {
-        iced_core::Event::Window(id, Event::RedrawRequested(at)) => {
-            Some((id, at))
-        }
-=======
 pub fn wayland_frames() -> Subscription<(Id, Instant)> {
     event::listen_raw(|event, _status| match event {
         iced_core::Event::Window(id, Event::RedrawRequested(at))
@@ -68,7 +49,6 @@
                 iced_core::event::wayland::Event::Frame(at, _, id),
             ),
         ) => Some((id, at)),
->>>>>>> 611ce160
         _ => None,
     })
 }
@@ -96,17 +76,6 @@
 }
 
 /// Resizes the window to the given logical dimensions.
-<<<<<<< HEAD
-pub fn resize<Message>(new_size: Size<u32>) -> Command<Message> {
-    Command::single(command::Action::Window(Action::Resize(new_size)))
-}
-
-/// Fetches the current window size in logical dimensions.
-pub fn fetch_size<Message>(
-    f: impl FnOnce(Size<u32>) -> Message + 'static,
-) -> Command<Message> {
-    Command::single(command::Action::Window(Action::FetchSize(Box::new(f))))
-=======
 pub fn resize<Message>(id: Id, new_size: Size) -> Command<Message> {
     Command::single(command::Action::Window(Action::Resize(id, new_size)))
 }
@@ -117,7 +86,6 @@
     f: impl FnOnce(Size) -> Message + 'static,
 ) -> Command<Message> {
     Command::single(command::Action::Window(Action::FetchSize(id, Box::new(f))))
->>>>>>> 611ce160
 }
 
 /// Maximizes the window.
@@ -199,22 +167,12 @@
 }
 
 /// Changes the [`Icon`] of the window.
-<<<<<<< HEAD
-pub fn change_icon<Message>(icon: Icon) -> Command<Message> {
-    Command::single(command::Action::Window(Action::ChangeIcon(icon)))
-=======
 pub fn change_icon<Message>(id: Id, icon: Icon) -> Command<Message> {
     Command::single(command::Action::Window(Action::ChangeIcon(id, icon)))
->>>>>>> 611ce160
 }
 
 /// Captures a [`Screenshot`] from the window.
 pub fn screenshot<Message>(
-<<<<<<< HEAD
-    f: impl FnOnce(Screenshot) -> Message + Send + 'static,
-) -> Command<Message> {
-    Command::single(command::Action::Window(Action::Screenshot(Box::new(f))))
-=======
     id: Id,
     f: impl FnOnce(Screenshot) -> Message + Send + 'static,
 ) -> Command<Message> {
@@ -222,5 +180,11 @@
         id,
         Box::new(f),
     )))
->>>>>>> 611ce160
+}
+
+/// Captures a [`Screenshot`] from the window.
+pub fn screenshot<Message>(
+    f: impl FnOnce(Screenshot) -> Message + Send + 'static,
+) -> Command<Message> {
+    Command::single(command::Action::Window(Action::Screenshot(Box::new(f))))
 }