--- conflicted
+++ resolved
@@ -7,13 +7,9 @@
 use crate::core::renderer;
 use crate::core::widget;
 use crate::core::window;
-<<<<<<< HEAD
-use crate::core::{Clipboard, Element, Layout, Point, Rectangle, Shell, Size};
-=======
 use crate::core::{
     Clipboard, Element, Layout, Point, Rectangle, Shell, Size, Vector,
 };
->>>>>>> 611ce160
 use crate::overlay;
 
 /// A set of interactive graphical elements with a specific [`Layout`].
@@ -207,12 +203,8 @@
             let bounds = self.bounds;
 
             let mut overlay = manual_overlay.as_mut().unwrap();
-<<<<<<< HEAD
-            let mut layout = overlay.layout(renderer, bounds, Point::ORIGIN);
-=======
             let mut layout =
                 overlay.layout(renderer, bounds, Point::ORIGIN, Vector::ZERO);
->>>>>>> 611ce160
             let mut event_statuses = Vec::new();
 
             for event in events.iter().cloned() {
@@ -266,17 +258,12 @@
                     overlay = manual_overlay.as_mut().unwrap();
 
                     shell.revalidate_layout(|| {
-<<<<<<< HEAD
-                        layout =
-                            overlay.layout(renderer, bounds, Point::ORIGIN);
-=======
                         layout = overlay.layout(
                             renderer,
                             bounds,
                             Point::ORIGIN,
                             Vector::ZERO,
                         );
->>>>>>> 611ce160
                     });
                 }
 
@@ -470,16 +457,12 @@
             .map(overlay::Nested::new)
         {
             let overlay_layout = self.overlay.take().unwrap_or_else(|| {
-<<<<<<< HEAD
-                overlay.layout(renderer, self.bounds, Point::ORIGIN)
-=======
                 overlay.layout(
                     renderer,
                     self.bounds,
                     Point::ORIGIN,
                     Vector::ZERO,
                 )
->>>>>>> 611ce160
             });
 
             let cursor = if cursor
@@ -597,17 +580,12 @@
             .map(overlay::Nested::new)
         {
             if self.overlay.is_none() {
-<<<<<<< HEAD
-                self.overlay =
-                    Some(overlay.layout(renderer, self.bounds, Point::ORIGIN));
-=======
                 self.overlay = Some(overlay.layout(
                     renderer,
                     self.bounds,
                     Point::ORIGIN,
                     Vector::ZERO,
                 ));
->>>>>>> 611ce160
             }
 
             overlay.operate(
@@ -634,20 +612,12 @@
     #[cfg(feature = "a11y")]
     pub fn a11y_nodes(
         &self,
-<<<<<<< HEAD
-        cursor_position: mouse::Cursor,
-=======
         cursor: mouse::Cursor,
->>>>>>> 611ce160
     ) -> iced_accessibility::A11yTree {
         self.root.as_widget().a11y_nodes(
             Layout::new(&self.base),
             &self.state,
-<<<<<<< HEAD
-            cursor_position,
-=======
             cursor,
->>>>>>> 611ce160
         )
     }
 }
